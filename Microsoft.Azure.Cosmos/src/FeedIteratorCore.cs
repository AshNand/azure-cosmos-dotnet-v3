--- conflicted
+++ resolved
@@ -17,9 +17,6 @@
     /// <summary>
     /// Cosmos feed stream iterator. This is used to get the query responses with a Stream content
     /// </summary>
-<<<<<<< HEAD
-    internal sealed class FeedIteratorCore : FeedIteratorInternal
-=======
 #if INTERNAL
 #pragma warning disable CS1591 // Missing XML comment for publicly visible type or member
 #pragma warning disable SA1601 // Partial elements should be documented
@@ -27,8 +24,7 @@
 #else
     internal
 #endif
-    class FeedIteratorCore : FeedIteratorInternal
->>>>>>> 9e5994a1
+    sealed class FeedIteratorCore : FeedIteratorInternal
     {
         private readonly CosmosClientContext clientContext;
         private readonly Uri resourceLink;
