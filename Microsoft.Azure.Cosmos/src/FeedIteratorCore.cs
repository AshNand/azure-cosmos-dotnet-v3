//------------------------------------------------------------
// Copyright (c) Microsoft Corporation.  All rights reserved.
//------------------------------------------------------------

namespace Microsoft.Azure.Cosmos
{
    using System;
    using System.IO;
    using System.Net;
    using System.Threading;
    using System.Threading.Tasks;
    using Microsoft.Azure.Cosmos.Query;
    using Microsoft.Azure.Cosmos.Query.Core;
    using Microsoft.Azure.Documents;
    using static Microsoft.Azure.Documents.RuntimeConstants;

    /// <summary>
    /// Cosmos feed stream iterator. This is used to get the query responses with a Stream content
    /// </summary>
    internal class FeedIteratorCore : FeedIteratorInternal
    {
        private readonly CosmosClientContext clientContext;
        private readonly Uri resourceLink;
        private readonly ResourceType resourceType;
        private readonly SqlQuerySpec querySpec;
        private readonly bool usePropertySerializer;
        private bool hasMoreResultsInternal;

        internal FeedIteratorCore(
            CosmosClientContext clientContext,
            Uri resourceLink,
            ResourceType resourceType,
            QueryDefinition queryDefinition,
            string continuationToken,
            QueryRequestOptions options,
            bool usePropertySerializer = false)
        {
            this.resourceLink = resourceLink;
            this.clientContext = clientContext;
            this.resourceType = resourceType;
            this.querySpec = queryDefinition?.ToSqlQuerySpec();
            this.continuationToken = continuationToken;
            this.requestOptions = options;
            this.usePropertySerializer = usePropertySerializer;
            this.hasMoreResultsInternal = true;
        }

        public override bool HasMoreResults => this.hasMoreResultsInternal;

        /// <summary>
        /// The query options for the result set
        /// </summary>
        protected QueryRequestOptions requestOptions { get; }

        /// <summary>
        /// The Continuation Token
        /// </summary>
        protected string continuationToken { get; set; }

        /// <summary>
        /// Get the next set of results from the cosmos service
        /// </summary>
        /// <param name="cancellationToken">(Optional) <see cref="CancellationToken"/> representing request cancellation.</param>
        /// <returns>A query response from cosmos service</returns>
        public override async Task<ResponseMessage> ReadNextAsync(CancellationToken cancellationToken = default)
        {
            Stream stream = null;
            OperationType operation = OperationType.ReadFeed;
            if (this.querySpec != null)
            {
<<<<<<< HEAD
                // Use property serializer is for internal query operations like throughput
                // that should not use custom serializer
                CosmosSerializer serializer = this.usePropertySerializer ?
                    this.clientContext.PropertiesSerializer :
                    this.clientContext.SqlQuerySpecSerializer;

                stream = serializer.ToStream(this.querySpec);
=======
                stream = this.clientContext.SerializerCore.ToStreamSqlQuerySpec(this.querySpec, this.resourceType);    
>>>>>>> 36444e89
                operation = OperationType.Query;
            }

            ResponseMessage response = await this.clientContext.ProcessResourceOperationStreamAsync(
               resourceUri: this.resourceLink,
               resourceType: this.resourceType,
               operationType: operation,
               requestOptions: this.requestOptions,
               cosmosContainerCore: null,
               partitionKey: this.requestOptions?.PartitionKey,
               streamPayload: stream,
               requestEnricher: request =>
               {
                   QueryRequestOptions.FillContinuationToken(request, this.continuationToken);
                   if (this.querySpec != null)
                   {
                       request.Headers.Add(HttpConstants.HttpHeaders.ContentType, MediaTypes.QueryJson);
                       request.Headers.Add(HttpConstants.HttpHeaders.IsQuery, bool.TrueString);
                   }
               },
               diagnosticsScope: null,
               cancellationToken: cancellationToken);

            this.continuationToken = response.Headers.ContinuationToken;
            this.hasMoreResultsInternal = GetHasMoreResults(this.continuationToken, response.StatusCode);
            return response;
        }

        public override bool TryGetContinuationToken(out string continuationToken)
        {
            continuationToken = this.continuationToken;
            return true;
        }

        internal static string GetContinuationToken(ResponseMessage httpResponseMessage)
        {
            return httpResponseMessage.Headers.ContinuationToken;
        }

        internal static bool GetHasMoreResults(string continuationToken, HttpStatusCode statusCode)
        {
            // this logic might not be sufficient composite continuation token https://msdata.visualstudio.com/CosmosDB/SDK/_workitems/edit/269099
            // in the case where this is a result set iterator for a change feed, not modified indicates that
            // the enumeration is done for now.
            return continuationToken != null && statusCode != HttpStatusCode.NotModified;
        }
    }

    /// <summary>
    /// Cosmos feed iterator that keeps track of the continuation token when retrieving results form a query.
    /// </summary>
    /// <typeparam name="T">The response object type that can be deserialized</typeparam>
    internal sealed class FeedIteratorCore<T> : FeedIteratorInternal<T>
    {
        private readonly FeedIteratorInternal feedIterator;
        private readonly Func<ResponseMessage, FeedResponse<T>> responseCreator;

        internal FeedIteratorCore(
            FeedIteratorInternal feedIterator,
            Func<ResponseMessage, FeedResponse<T>> responseCreator)
        {
            this.responseCreator = responseCreator;
            this.feedIterator = feedIterator;
        }

        public override bool HasMoreResults => this.feedIterator.HasMoreResults;

        /// <summary>
        /// Get the next set of results from the cosmos service
        /// </summary>
        /// <param name="cancellationToken">(Optional) <see cref="CancellationToken"/> representing request cancellation.</param>
        /// <returns>A query response from cosmos service</returns>
        public override async Task<FeedResponse<T>> ReadNextAsync(CancellationToken cancellationToken = default)
        {
            cancellationToken.ThrowIfCancellationRequested();

            ResponseMessage response = await this.feedIterator.ReadNextAsync(cancellationToken);
            return this.responseCreator(response);
        }

        public override bool TryGetContinuationToken(out string continuationToken)
        {
            return this.feedIterator.TryGetContinuationToken(out continuationToken);
        }
    }
}<|MERGE_RESOLUTION|>--- conflicted
+++ resolved
@@ -68,17 +68,7 @@
             OperationType operation = OperationType.ReadFeed;
             if (this.querySpec != null)
             {
-<<<<<<< HEAD
-                // Use property serializer is for internal query operations like throughput
-                // that should not use custom serializer
-                CosmosSerializer serializer = this.usePropertySerializer ?
-                    this.clientContext.PropertiesSerializer :
-                    this.clientContext.SqlQuerySpecSerializer;
-
-                stream = serializer.ToStream(this.querySpec);
-=======
                 stream = this.clientContext.SerializerCore.ToStreamSqlQuerySpec(this.querySpec, this.resourceType);    
->>>>>>> 36444e89
                 operation = OperationType.Query;
             }
 
