--- conflicted
+++ resolved
@@ -164,7 +164,6 @@
         /// </remarks>
         /// <seealso cref="CosmosClientBuilder.WithConnectionModeDirect"/>
         /// <seealso cref="CosmosClientBuilder.WithConnectionModeGateway(int?)"/>
-<<<<<<< HEAD
         public virtual ConnectionMode ConnectionMode
         {
             get => this.connectionMode;
@@ -174,9 +173,6 @@
                 this.connectionMode = value;
             }
         }
-=======
-        public ConnectionMode ConnectionMode { get; set; }
->>>>>>> 6dc7bd41
 
         /// <summary>
         /// This can be used to weaken the database account consistency level for read operations.
@@ -197,9 +193,8 @@
         /// The minimum interval is seconds. Any interval that is smaller will be ignored.
         /// </remarks>
         /// <seealso cref="CosmosClientBuilder.WithThrottlingRetryOptions(TimeSpan, int)"/>
-<<<<<<< HEAD
-        public virtual TimeSpan? MaxRetryWaitTimeOnThrottledRequests { get; set; }
-          
+        public TimeSpan? MaxRetryWaitTimeOnRateLimitedRequests { get; set; }
+
         /// <summary>
         /// (Direct/TCP) Controls the amount of idle time after which unused connections are closed.
         /// </summary>
@@ -276,12 +271,10 @@
                 this.ValidateDirectTCPSettings();                
             }
         }
-=======
-        public TimeSpan? MaxRetryWaitTimeOnRateLimitedRequests { get; set; }
->>>>>>> 6dc7bd41
-
-        /// <summary>
-        /// Get to set optional serializer options. 
+
+        /// <summary>
+        /// A JSON serializer used by the CosmosClient to serialize or de-serialize cosmos request/responses.
+        /// If no custom JSON converter was set it uses the default <see cref="CosmosJsonSerializerCore"/>
         /// </summary>
         /// <example>
         /// An example on how to configure the serialization option to ignore null values
