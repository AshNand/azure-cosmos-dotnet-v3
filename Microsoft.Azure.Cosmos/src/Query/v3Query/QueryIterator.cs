--- conflicted
+++ resolved
@@ -86,14 +86,14 @@
 
         public override async Task<ResponseMessage> ReadNextAsync(CancellationToken cancellationToken = default(CancellationToken))
         {
-            // This catches exception thrown by the pipeline and converts it to QueryResponse
-<<<<<<< HEAD
-            ResponseMessage response;
-            try
+            CosmosDiagnosticsCore diagnostics = new CosmosDiagnosticsCore();
+            using (diagnostics.CreateScope("QueryReadNextAsync"))
             {
+                // This catches exception thrown by the pipeline and converts it to QueryResponse
                 QueryResponseCore responseCore = await this.cosmosQueryExecutionContext.ExecuteNextAsync(cancellationToken);
-                CosmosQueryContext cosmosQueryContext = this.cosmosQueryExecutionContext.CosmosQueryContext;
-                QueryAggregateDiagnostics diagnostics = new QueryAggregateDiagnostics(responseCore.Diagnostics);
+                CosmosQueryContext cosmosQueryContext = this.cosmosQueryContext;
+                diagnostics.AddJsonAttribute("QueryDiagnostics", responseCore.Diagnostics);
+
                 QueryResponse queryResponse;
                 if (responseCore.IsSuccess)
                 {
@@ -101,7 +101,8 @@
                         result: responseCore.CosmosElements,
                         count: responseCore.CosmosElements.Count,
                         responseLengthBytes: responseCore.ResponseLengthBytes,
-                        diagnostics: default(CosmosDiagnosticsCore), // devnote: need to wire up query diagnostics
+                        diagnostics: diagnostics,
+                        serializationOptions: this.cosmosSerializationFormatOptions,
                         responseHeaders: new CosmosQueryResponseMessageHeaders(
                             responseCore.ContinuationToken,
                             responseCore.DisallowContinuationTokenMessage,
@@ -109,7 +110,8 @@
                             cosmosQueryContext.ContainerResourceId)
                         {
                             RequestCharge = responseCore.RequestCharge,
-                            ActivityId = responseCore.ActivityId
+                            ActivityId = responseCore.ActivityId,
+                            SubStatusCode = responseCore.SubStatusCode ?? Documents.SubStatusCodes.Unknown
                         });
                 }
                 else
@@ -119,7 +121,7 @@
                         error: null,
                         errorMessage: responseCore.ErrorMessage,
                         requestMessage: null,
-                        diagnostics: default(CosmosDiagnosticsCore), // devnote: need to wire up query diagnostics
+                        diagnostics: diagnostics,
                         responseHeaders: new CosmosQueryResponseMessageHeaders(
                             responseCore.ContinuationToken,
                             responseCore.DisallowContinuationTokenMessage,
@@ -127,65 +129,13 @@
                             cosmosQueryContext.ContainerResourceId)
                         {
                             RequestCharge = responseCore.RequestCharge,
-                            ActivityId = responseCore.ActivityId
+                            ActivityId = responseCore.ActivityId,
+                            SubStatusCode = responseCore.SubStatusCode ?? Documents.SubStatusCodes.Unknown
                         });
                 }
 
-                queryResponse.CosmosSerializationOptions = this.cosmosSerializationFormatOptions;
-
-                response = queryResponse;
+                return queryResponse;
             }
-            catch (Documents.DocumentClientException exception)
-            {
-                response = exception.ToCosmosResponseMessage(request: null);
-            }
-            catch (CosmosException exception)
-=======
-            QueryResponseCore responseCore = await this.cosmosQueryExecutionContext.ExecuteNextAsync(cancellationToken);
-            CosmosQueryContext cosmosQueryContext = this.cosmosQueryContext;
-            QueryAggregateDiagnostics diagnostics = new QueryAggregateDiagnostics(responseCore.Diagnostics);
-            QueryResponse queryResponse;
-            if (responseCore.IsSuccess)
->>>>>>> 55d0d4bd
-            {
-                queryResponse = QueryResponse.CreateSuccess(
-                    result: responseCore.CosmosElements,
-                    count: responseCore.CosmosElements.Count,
-                    responseLengthBytes: responseCore.ResponseLengthBytes,
-                    diagnostics: diagnostics,
-                    serializationOptions: this.cosmosSerializationFormatOptions,
-                    responseHeaders: new CosmosQueryResponseMessageHeaders(
-                        responseCore.ContinuationToken,
-                        responseCore.DisallowContinuationTokenMessage,
-                        cosmosQueryContext.ResourceTypeEnum,
-                        cosmosQueryContext.ContainerResourceId)
-                    {
-                        RequestCharge = responseCore.RequestCharge,
-                        ActivityId = responseCore.ActivityId,
-                        SubStatusCode = responseCore.SubStatusCode ?? Documents.SubStatusCodes.Unknown
-                    });
-            }
-            else
-            {
-                queryResponse = QueryResponse.CreateFailure(
-                    statusCode: responseCore.StatusCode,
-                    error: null,
-                    errorMessage: responseCore.ErrorMessage,
-                    requestMessage: null,
-                    diagnostics: diagnostics,
-                    responseHeaders: new CosmosQueryResponseMessageHeaders(
-                        responseCore.ContinuationToken,
-                        responseCore.DisallowContinuationTokenMessage,
-                        cosmosQueryContext.ResourceTypeEnum,
-                        cosmosQueryContext.ContainerResourceId)
-                    {
-                        RequestCharge = responseCore.RequestCharge,
-                        ActivityId = responseCore.ActivityId,
-                        SubStatusCode = responseCore.SubStatusCode ?? Documents.SubStatusCodes.Unknown
-                    });
-            }
-
-            return queryResponse;
         }
 
         internal bool TryGetContinuationToken(out string state)
