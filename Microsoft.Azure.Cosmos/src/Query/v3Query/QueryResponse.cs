//------------------------------------------------------------
// Copyright (c) Microsoft Corporation.  All rights reserved.
//------------------------------------------------------------
namespace Microsoft.Azure.Cosmos
{
    using System;
    using System.Collections.Generic;
    using System.IO;
    using System.Linq;
    using System.Net;
    using Microsoft.Azure.Cosmos.CosmosElements;
    using Microsoft.Azure.Cosmos.Query;
    using Microsoft.Azure.Documents;

    /// <summary>
    /// Represents the template class used by feed methods (enumeration operations) for the Azure Cosmos DB service.
    /// </summary>
    internal class QueryResponse : ResponseMessage
    {
        private readonly Lazy<MemoryStream> memoryStream;

        /// <summary>
        /// Used for unit testing only
        /// </summary>
        internal QueryResponse()
        {
        }

        private QueryResponse(
            IEnumerable<CosmosElement> result,
            int count,
            long responseLengthBytes,
            CosmosQueryResponseMessageHeaders responseHeaders,
            HttpStatusCode statusCode,
            RequestMessage requestMessage,
            CosmosDiagnosticsCore diagnostics,
            string errorMessage,
            Error error,
            Lazy<MemoryStream> memoryStream,
            CosmosSerializationFormatOptions serializationOptions)
            : base(
                statusCode: statusCode,
                requestMessage: requestMessage,
                errorMessage: errorMessage,
                error: error,
                headers: responseHeaders,
                diagnostics: diagnostics)
        {
            this.CosmosElements = result;
            this.Count = count;
            this.ResponseLengthBytes = responseLengthBytes;
            this.memoryStream = memoryStream;
            this.CosmosSerializationOptions = serializationOptions;
        }

        public int Count { get; }

        public override Stream Content
        {
            get
            {
                return this.memoryStream?.Value;
            }
        }

        internal virtual IEnumerable<CosmosElement> CosmosElements { get; }

        internal virtual CosmosQueryResponseMessageHeaders QueryHeaders => (CosmosQueryResponseMessageHeaders)this.Headers;

        /// <summary>
        /// Gets the response length in bytes
        /// </summary>
        /// <remarks>
        /// This value is only set for Direct mode.
        /// </remarks>
        internal long ResponseLengthBytes { get; }

        internal virtual CosmosSerializationFormatOptions CosmosSerializationOptions { get; }

        internal bool GetHasMoreResults()
        {
            return !string.IsNullOrEmpty(this.Headers.ContinuationToken);
        }

        internal static QueryResponse CreateSuccess(
            IEnumerable<CosmosElement> result,
            int count,
            long responseLengthBytes,
            CosmosQueryResponseMessageHeaders responseHeaders,
<<<<<<< HEAD
            CosmosDiagnosticsCore diagnostics)
=======
            CosmosDiagnostics diagnostics,
            CosmosSerializationFormatOptions serializationOptions)
>>>>>>> 55d0d4bd
        {
            if (count < 0)
            {
                throw new ArgumentOutOfRangeException("count must be positive");
            }

            if (responseLengthBytes < 0)
            {
                throw new ArgumentOutOfRangeException("responseLengthBytes must be positive");
            }

            Lazy<MemoryStream> memoryStream = new Lazy<MemoryStream>(() => CosmosElementSerializer.ToStream(
                       responseHeaders.ContainerRid,
                       result,
                       responseHeaders.ResourceType,
                       serializationOptions));

            QueryResponse cosmosQueryResponse = new QueryResponse(
               result: result,
               count: count,
               responseLengthBytes: responseLengthBytes,
               responseHeaders: responseHeaders,
               diagnostics: diagnostics,
               statusCode: HttpStatusCode.OK,
               errorMessage: null,
               error: null,
               requestMessage: null,
               memoryStream: memoryStream,
               serializationOptions: serializationOptions);

            return cosmosQueryResponse;
        }

        internal static QueryResponse CreateFailure(
            CosmosQueryResponseMessageHeaders responseHeaders,
            HttpStatusCode statusCode,
            RequestMessage requestMessage,
            string errorMessage,
            Error error,
            CosmosDiagnosticsCore diagnostics)
        {
            QueryResponse cosmosQueryResponse = new QueryResponse(
                    result: Enumerable.Empty<CosmosElement>(),
                    count: 0,
                    responseLengthBytes: 0,
                    responseHeaders: responseHeaders,
                    diagnostics: diagnostics,
                    statusCode: statusCode,
                    errorMessage: errorMessage,
                    error: error,
                    requestMessage: requestMessage,
                    memoryStream: null,
                    serializationOptions: null);

            return cosmosQueryResponse;
        }
    }

    /// <summary>
    /// The cosmos query response
    /// </summary>
    /// <typeparam name="T">The type for the query response.</typeparam>
    internal class QueryResponse<T> : FeedResponse<T>
    {
        private readonly IEnumerable<CosmosElement> cosmosElements;
        private readonly CosmosSerializer jsonSerializer;
        private readonly CosmosSerializationFormatOptions serializationOptions;
        private IEnumerable<T> resources;

        private QueryResponse(
            HttpStatusCode httpStatusCode,
            IEnumerable<CosmosElement> cosmosElements,
            CosmosQueryResponseMessageHeaders responseMessageHeaders,
            CosmosDiagnostics diagnostics,
            CosmosSerializer jsonSerializer,
            CosmosSerializationFormatOptions serializationOptions)
        {
            this.cosmosElements = cosmosElements;
            this.QueryHeaders = responseMessageHeaders;
            this.Diagnostics = diagnostics;
            this.jsonSerializer = jsonSerializer;
            this.serializationOptions = serializationOptions;
            this.StatusCode = httpStatusCode;
        }

        public override string ContinuationToken => this.Headers.ContinuationToken;

        public override double RequestCharge => this.Headers.RequestCharge;

        public override Headers Headers => this.QueryHeaders;

        public override HttpStatusCode StatusCode { get; }

        public override CosmosDiagnostics Diagnostics { get; }

        public override int Count => this.cosmosElements?.Count() ?? 0;

        internal CosmosQueryResponseMessageHeaders QueryHeaders { get; }

        public override IEnumerator<T> GetEnumerator()
        {
            return this.Resource.GetEnumerator();
        }

        public override IEnumerable<T> Resource
        {
            get
            {
                if (this.resources == null)
                {
                    if (typeof(T) == typeof(CosmosElement))
                    {
                        this.resources = this.cosmosElements.Cast<T>();
                    }
                    else
                    {
                        this.resources = CosmosElementSerializer.Deserialize<T>(
                            this.QueryHeaders.ContainerRid,
                            this.cosmosElements,
                            this.QueryHeaders.ResourceType,
                            this.jsonSerializer,
                            this.serializationOptions);
                    }
                }

                return this.resources;
            }
        }

        internal static QueryResponse<TInput> CreateResponse<TInput>(
            QueryResponse cosmosQueryResponse,
            CosmosSerializer jsonSerializer)
        {
            QueryResponse<TInput> queryResponse;
            using (cosmosQueryResponse)
            {
                cosmosQueryResponse.EnsureSuccessStatusCode();
                queryResponse = new QueryResponse<TInput>(
                    httpStatusCode: cosmosQueryResponse.StatusCode,
                    cosmosElements: cosmosQueryResponse.CosmosElements,
                    responseMessageHeaders: cosmosQueryResponse.QueryHeaders,
                    diagnostics: cosmosQueryResponse.Diagnostics,
                    jsonSerializer: jsonSerializer,
                    serializationOptions: cosmosQueryResponse.CosmosSerializationOptions);
            }
            return queryResponse;
        }
    }
}<|MERGE_RESOLUTION|>--- conflicted
+++ resolved
@@ -87,12 +87,8 @@
             int count,
             long responseLengthBytes,
             CosmosQueryResponseMessageHeaders responseHeaders,
-<<<<<<< HEAD
-            CosmosDiagnosticsCore diagnostics)
-=======
-            CosmosDiagnostics diagnostics,
+            CosmosDiagnosticsCore diagnostics,
             CosmosSerializationFormatOptions serializationOptions)
->>>>>>> 55d0d4bd
         {
             if (count < 0)
             {
