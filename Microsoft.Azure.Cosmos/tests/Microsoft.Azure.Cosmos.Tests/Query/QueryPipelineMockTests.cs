﻿//------------------------------------------------------------
// Copyright (c) Microsoft Corporation.  All rights reserved.
//------------------------------------------------------------

namespace Microsoft.Azure.Cosmos.Tests
{
    using System;
    using System.Collections.Generic;
    using System.Linq;
    using System.Net;
    using System.Text;
    using System.Threading;
    using System.Threading.Tasks;
    using Microsoft.Azure.Cosmos.CosmosElements;
    using Microsoft.Azure.Cosmos.Query;
<<<<<<< HEAD
    using Microsoft.Azure.Cosmos.Query.Core.ContinuationTokens;
=======
    using Microsoft.Azure.Cosmos.Query.Core;
>>>>>>> d4eeea64
    using Microsoft.Azure.Cosmos.Query.Core.ExecutionComponent;
    using Microsoft.Azure.Cosmos.Query.Core.ExecutionComponent.Aggregate;
    using Microsoft.Azure.Cosmos.Query.Core.ExecutionComponent.Distinct;
    using Microsoft.Azure.Cosmos.Query.Core.ExecutionContext;
    using Microsoft.Azure.Cosmos.Query.Core.ExecutionContext.OrderBy;
    using Microsoft.Azure.Cosmos.Query.Core.ExecutionContext.Parallel;
    using Microsoft.Azure.Cosmos.Query.Core.Monads;
    using Microsoft.Azure.Cosmos.Query.Core.QueryClient;
    using Microsoft.Azure.Cosmos.Query.Core.QueryPlan;
    using Microsoft.Azure.Documents;
    using Microsoft.VisualStudio.TestTools.UnitTesting;
    using Moq;
    using Newtonsoft.Json;

    [TestClass]
    public class QueryPipelineMockTests
    {
        private readonly CancellationToken cancellationToken = new CancellationTokenSource().Token;

        [TestMethod]
        [DataRow(true)]
        [DataRow(false)]
        public async Task TestCosmosCrossPartitionQueryExecutionContextWithEmptyPagesAndSplitAsync(bool createInitialContinuationToken)
        {
            int maxPageSize = 5;

            List<MockPartitionResponse[]> mockResponsesScenario = MockQueryFactory.GetSplitScenarios();
            foreach (MockPartitionResponse[] mockResponse in mockResponsesScenario)
            {
                string initialContinuationToken = null;
                string fullConitnuationToken = null;
                if (createInitialContinuationToken)
                {
                    initialContinuationToken = " - RID:02FYAIvUH1kCAAAAAAAAAA ==#RT:1#TRC:1";
                    CompositeContinuationToken compositeContinuation = new CompositeContinuationToken()
                    {
                        Range = new Documents.Routing.Range<string>(
                            min: MockQueryFactory.DefaultPartitionKeyRange.MinInclusive,
                            max: MockQueryFactory.DefaultPartitionKeyRange.MaxExclusive,
                            isMaxInclusive: false,
                            isMinInclusive: true),
                        Token = initialContinuationToken
                    };

                    fullConitnuationToken = JsonConvert.SerializeObject(new CompositeContinuationToken[] { compositeContinuation });
                }

                Mock<CosmosQueryClient> mockQueryClient = new Mock<CosmosQueryClient>();
                IList<ToDoItem> allItems = MockQueryFactory.GenerateAndMockResponse(
                    mockQueryClient,
                    isOrderByQuery: false,
                    sqlQuerySpec: MockQueryFactory.DefaultQuerySpec,
                    containerRid: MockQueryFactory.DefaultCollectionRid,
                    initContinuationToken: initialContinuationToken,
                    maxPageSize: maxPageSize,
                    mockResponseForSinglePartition: mockResponse,
                    cancellationTokenForMocks: this.cancellationToken);

                CosmosQueryContext context = MockQueryFactory.CreateContext(
                    mockQueryClient.Object);

                CosmosCrossPartitionQueryExecutionContext.CrossPartitionInitParams initParams = new CosmosCrossPartitionQueryExecutionContext.CrossPartitionInitParams(
                    sqlQuerySpec: MockQueryFactory.DefaultQuerySpec,
                    collectionRid: MockQueryFactory.DefaultCollectionRid,
                    partitionedQueryExecutionInfo: new PartitionedQueryExecutionInfo() { QueryInfo = new QueryInfo() },
                    partitionKeyRanges: new List<PartitionKeyRange>() { MockQueryFactory.DefaultPartitionKeyRange },
                    initialPageSize: maxPageSize,
                    maxConcurrency: null,
                    maxItemCount: maxPageSize,
                    maxBufferedItemCount: null,
                    testSettings: new TestInjections(simulate429s: false, simulateEmptyPages: false));

                CosmosParallelItemQueryExecutionContext executionContext = (await CosmosParallelItemQueryExecutionContext.TryCreateAsync(
                    context,
                    initParams,
                    fullConitnuationToken,
                    this.cancellationToken)).Result;

                // Read all the pages from both splits
                List<ToDoItem> itemsRead = new List<ToDoItem>();
                Assert.IsTrue(!executionContext.IsDone);

                while (!executionContext.IsDone)
                {
                    QueryResponseCore queryResponse = await executionContext.DrainAsync(maxPageSize, this.cancellationToken);
                    string responseContinuationToken = queryResponse.ContinuationToken;
                    foreach (CosmosElement element in queryResponse.CosmosElements)
                    {
                        string jsonValue = element.ToString();
                        ToDoItem item = JsonConvert.DeserializeObject<ToDoItem>(jsonValue);
                        itemsRead.Add(item);
                    }
                }

                Assert.AreEqual(allItems.Count, itemsRead.Count);
                List<ToDoItem> exepected = allItems.OrderBy(x => x.id).ToList();
                List<ToDoItem> actual = itemsRead.OrderBy(x => x.id).ToList();

                CollectionAssert.AreEqual(exepected, actual, new ToDoItemComparer());
            }
        }


        [TestMethod]
        [DataRow(true)]
        [DataRow(false)]
        public async Task TestCosmosCrossPartitionQueryExecutionContextWithFailuresAsync(bool createInitialContinuationToken)
        {
            int maxPageSize = 5;

            List<MockPartitionResponse[]> mockResponsesScenario = MockQueryFactory.GetFailureScenarios();
            foreach (MockPartitionResponse[] mockResponse in mockResponsesScenario)
            {
                string initialContinuationToken = null;
                string fullConitnuationToken = null;
                if (createInitialContinuationToken)
                {
                    initialContinuationToken = " - RID:02FYAIvUH1kCAAAAAAAAAA ==#RT:1#TRC:1";
                    CompositeContinuationToken compositeContinuation = new CompositeContinuationToken()
                    {
                        Range = new Documents.Routing.Range<string>(
                            min: MockQueryFactory.DefaultPartitionKeyRange.MinInclusive,
                            max: MockQueryFactory.DefaultPartitionKeyRange.MaxExclusive,
                            isMaxInclusive: false,
                            isMinInclusive: true),
                        Token = initialContinuationToken
                    };

                    fullConitnuationToken = JsonConvert.SerializeObject(new CompositeContinuationToken[] { compositeContinuation });
                }

                Mock<CosmosQueryClient> mockQueryClient = new Mock<CosmosQueryClient>();
                IList<ToDoItem> allItems = MockQueryFactory.GenerateAndMockResponse(
                    mockQueryClient,
                    isOrderByQuery: false,
                    sqlQuerySpec: MockQueryFactory.DefaultQuerySpec,
                    containerRid: MockQueryFactory.DefaultCollectionRid,
                    initContinuationToken: initialContinuationToken,
                    maxPageSize: maxPageSize,
                    mockResponseForSinglePartition: mockResponse,
                    cancellationTokenForMocks: this.cancellationToken);

                CosmosQueryContext context = MockQueryFactory.CreateContext(
                    mockQueryClient.Object);

                CosmosCrossPartitionQueryExecutionContext.CrossPartitionInitParams initParams = new CosmosCrossPartitionQueryExecutionContext.CrossPartitionInitParams(
                    sqlQuerySpec: MockQueryFactory.DefaultQuerySpec,
                    collectionRid: MockQueryFactory.DefaultCollectionRid,
                    partitionedQueryExecutionInfo: new PartitionedQueryExecutionInfo() { QueryInfo = new QueryInfo() },
                    partitionKeyRanges: new List<PartitionKeyRange>() { MockQueryFactory.DefaultPartitionKeyRange },
                    initialPageSize: maxPageSize,
                    maxConcurrency: null,
                    maxItemCount: maxPageSize,
                    maxBufferedItemCount: null,
                    testSettings: new TestInjections(simulate429s: false, simulateEmptyPages: false));

                CosmosParallelItemQueryExecutionContext executionContext = (await CosmosParallelItemQueryExecutionContext.TryCreateAsync(
                    context,
                    initParams,
                    fullConitnuationToken,
                    this.cancellationToken)).Result;

                // Read all the pages from both splits
                List<ToDoItem> itemsRead = new List<ToDoItem>();
                Assert.IsTrue(!executionContext.IsDone);

                QueryResponseCore? failure = null;
                while (!executionContext.IsDone)
                {
                    QueryResponseCore queryResponse = await executionContext.DrainAsync(maxPageSize, this.cancellationToken);
                    if (queryResponse.IsSuccess)
                    {
                        string responseContinuationToken = queryResponse.ContinuationToken;
                        foreach (CosmosElement element in queryResponse.CosmosElements)
                        {
                            string jsonValue = element.ToString();
                            ToDoItem item = JsonConvert.DeserializeObject<ToDoItem>(jsonValue);
                            itemsRead.Add(item);
                        }
                    }
                    else
                    {
                        Assert.IsNull(failure, "There should only be one error");
                        failure = queryResponse;
                    }
                }

                Assert.IsNotNull(failure);
                Assert.AreEqual((HttpStatusCode)429, failure.Value.StatusCode);
                Assert.IsNull(failure.Value.ErrorMessage);

                Assert.AreEqual(allItems.Count, itemsRead.Count);
                List<ToDoItem> exepected = allItems.OrderBy(x => x.id).ToList();
                List<ToDoItem> actual = itemsRead.OrderBy(x => x.id).ToList();

                CollectionAssert.AreEqual(exepected, actual, new ToDoItemComparer());
            }
        }

        [TestMethod]
        [DataRow(true)]
        [DataRow(false)]
        public async Task TestCosmosOrderByQueryExecutionContextWithEmptyPagesAndSplitAsync(bool createInitialContinuationToken)
        {
            int maxPageSize = 5;

            List<MockPartitionResponse[]> mockResponsesScenario = MockQueryFactory.GetSplitScenarios();

            Mock<CosmosQueryClient> mockQueryClient = new Mock<CosmosQueryClient>();
            foreach (MockPartitionResponse[] mockResponse in mockResponsesScenario)
            {
                string initialContinuationToken = null;
                string fullConitnuationToken = null;
                if (createInitialContinuationToken)
                {
                    ToDoItem itemToRepresentPreviousQuery = ToDoItem.CreateItems(
                        1,
                        "itemToRepresentPreviousQuery",
                        MockQueryFactory.DefaultCollectionRid).First();

                    initialContinuationToken = $" - RID:{itemToRepresentPreviousQuery._rid} ==#RT:1#TRC:1";
                    CompositeContinuationToken compositeContinuation = new CompositeContinuationToken()
                    {
                        Range = new Documents.Routing.Range<string>(
                            min: MockQueryFactory.DefaultPartitionKeyRange.MinInclusive,
                            max: MockQueryFactory.DefaultPartitionKeyRange.MaxExclusive,
                            isMaxInclusive: false,
                            isMinInclusive: true),
                        Token = initialContinuationToken
                    };

                    List<OrderByItem> orderByItems = new List<OrderByItem>()
                    {
                        new OrderByItem(CosmosObject.CreateFromBuffer(Encoding.UTF8.GetBytes("{\"item\":\"2c4ce711-13c3-4c93-817c-49287b71b6c3\"}")))
                    };

                    OrderByContinuationToken orderByContinuationToken = new OrderByContinuationToken(
                        compositeContinuationToken: compositeContinuation,
                        orderByItems: orderByItems,
                        rid: itemToRepresentPreviousQuery._rid,
                        skipCount: 0,
                        filter: null);

                    fullConitnuationToken = JsonConvert.SerializeObject(new OrderByContinuationToken[] { orderByContinuationToken });
                }


                IList<ToDoItem> allItems = MockQueryFactory.GenerateAndMockResponse(
                    mockQueryClient,
                    isOrderByQuery: true,
                    sqlQuerySpec: MockQueryFactory.DefaultQuerySpec,
                    containerRid: MockQueryFactory.DefaultCollectionRid,
                    initContinuationToken: initialContinuationToken,
                    maxPageSize: maxPageSize,
                    mockResponseForSinglePartition: mockResponse,
                    cancellationTokenForMocks: this.cancellationToken);

                // Order by drains the partitions until it finds an item
                // If there are no items then it's not possible to have a continuation token
                if (allItems.Count == 0 && createInitialContinuationToken)
                {
                    continue;
                }

                CosmosQueryContext context = MockQueryFactory.CreateContext(
                    mockQueryClient.Object);

                QueryInfo queryInfo = new QueryInfo()
                {
                    OrderBy = new SortOrder[] { SortOrder.Ascending },
                    OrderByExpressions = new string[] { "id" }
                };

                CosmosCrossPartitionQueryExecutionContext.CrossPartitionInitParams initParams = new CosmosCrossPartitionQueryExecutionContext.CrossPartitionInitParams(
                    sqlQuerySpec: MockQueryFactory.DefaultQuerySpec,
                    collectionRid: MockQueryFactory.DefaultCollectionRid,
                    partitionedQueryExecutionInfo: new PartitionedQueryExecutionInfo() { QueryInfo = queryInfo },
                    partitionKeyRanges: new List<PartitionKeyRange>() { MockQueryFactory.DefaultPartitionKeyRange },
                    initialPageSize: maxPageSize,
                    maxConcurrency: null,
                    maxItemCount: maxPageSize,
                    maxBufferedItemCount: null,
                    testSettings: new TestInjections(simulate429s: false, simulateEmptyPages: false));

                CosmosOrderByItemQueryExecutionContext executionContext = (await CosmosOrderByItemQueryExecutionContext.TryCreateAsync(
                    context,
                    initParams,
                    fullConitnuationToken,
                    this.cancellationToken)).Result;

                // For order by it will drain all the pages till it gets a value.
                if (allItems.Count == 0)
                {
                    Assert.IsTrue(executionContext.IsDone);
                    continue;
                }

                Assert.IsTrue(!executionContext.IsDone);

                // Read all the pages from both splits
                List<ToDoItem> itemsRead = new List<ToDoItem>();
                while (!executionContext.IsDone)
                {
                    QueryResponseCore queryResponse = await executionContext.DrainAsync(
                        maxPageSize,
                        this.cancellationToken);

                    string responseContinuationToken = queryResponse.ContinuationToken;
                    foreach (CosmosElement element in queryResponse.CosmosElements)
                    {
                        string jsonValue = element.ToString();
                        ToDoItem item = JsonConvert.DeserializeObject<ToDoItem>(jsonValue);
                        itemsRead.Add(item);
                    }
                }

                Assert.AreEqual(allItems.Count, itemsRead.Count);

                CollectionAssert.AreEqual(allItems.ToList(), itemsRead, new ToDoItemComparer());
            }
        }

        [TestMethod]
        [DataRow(true)]
        [DataRow(false)]
        public async Task TestCosmosOrderByQueryExecutionContextWithFailurePageAsync(bool createInitialContinuationToken)
        {
            int maxPageSize = 5;

            List<MockPartitionResponse[]> mockResponsesScenario = MockQueryFactory.GetFailureScenarios();

            Mock<CosmosQueryClient> mockQueryClient = new Mock<CosmosQueryClient>();
            foreach (MockPartitionResponse[] mockResponse in mockResponsesScenario)
            {
                string initialContinuationToken = null;
                string fullConitnuationToken = null;
                if (createInitialContinuationToken)
                {
                    ToDoItem itemToRepresentPreviousQuery = ToDoItem.CreateItems(
                        1,
                        "itemToRepresentPreviousQuery",
                        MockQueryFactory.DefaultCollectionRid).First();

                    initialContinuationToken = $" - RID:{itemToRepresentPreviousQuery._rid} ==#RT:1#TRC:1";
                    CompositeContinuationToken compositeContinuation = new CompositeContinuationToken()
                    {
                        Range = new Documents.Routing.Range<string>(
                            min: MockQueryFactory.DefaultPartitionKeyRange.MinInclusive,
                            max: MockQueryFactory.DefaultPartitionKeyRange.MaxExclusive,
                            isMaxInclusive: false,
                            isMinInclusive: true),
                        Token = initialContinuationToken
                    };

                    List<OrderByItem> orderByItems = new List<OrderByItem>()
                    {
                        new OrderByItem(CosmosObject.CreateFromBuffer(Encoding.UTF8.GetBytes("{\"item\":\"2c4ce711-13c3-4c93-817c-49287b71b6c3\"}")))
                    };

                    OrderByContinuationToken orderByContinuationToken = new OrderByContinuationToken(
                        compositeContinuationToken: compositeContinuation,
                        orderByItems: orderByItems,
                        rid: itemToRepresentPreviousQuery._rid,
                        skipCount: 0,
                        filter: null);

                    fullConitnuationToken = JsonConvert.SerializeObject(new OrderByContinuationToken[] { orderByContinuationToken });
                }


                IList<ToDoItem> allItems = MockQueryFactory.GenerateAndMockResponse(
                    mockQueryClient,
                    isOrderByQuery: true,
                    sqlQuerySpec: MockQueryFactory.DefaultQuerySpec,
                    containerRid: MockQueryFactory.DefaultCollectionRid,
                    initContinuationToken: initialContinuationToken,
                    maxPageSize: maxPageSize,
                    mockResponseForSinglePartition: mockResponse,
                    cancellationTokenForMocks: this.cancellationToken);

                // Order by drains the partitions until it finds an item
                // If there are no items then it's not possible to have a continuation token
                if (allItems.Count == 0 && createInitialContinuationToken)
                {
                    continue;
                }

                CosmosQueryContext context = MockQueryFactory.CreateContext(
                    mockQueryClient.Object);

                QueryInfo queryInfo = new QueryInfo()
                {
                    OrderBy = new SortOrder[] { SortOrder.Ascending },
                    OrderByExpressions = new string[] { "id" }
                };

                CosmosCrossPartitionQueryExecutionContext.CrossPartitionInitParams initParams = new CosmosCrossPartitionQueryExecutionContext.CrossPartitionInitParams(
                    sqlQuerySpec: MockQueryFactory.DefaultQuerySpec,
                    collectionRid: MockQueryFactory.DefaultCollectionRid,
                    partitionedQueryExecutionInfo: new PartitionedQueryExecutionInfo() { QueryInfo = queryInfo },
                    partitionKeyRanges: new List<PartitionKeyRange>() { MockQueryFactory.DefaultPartitionKeyRange },
                    initialPageSize: maxPageSize,
                    maxConcurrency: null,
                    maxItemCount: maxPageSize,
                    maxBufferedItemCount: null,
                    testSettings: new TestInjections(simulate429s: false, simulateEmptyPages: false));

                TryCatch<CosmosOrderByItemQueryExecutionContext> tryCreate = await CosmosOrderByItemQueryExecutionContext.TryCreateAsync(
                    context,
                    initParams,
                    fullConitnuationToken,
                    this.cancellationToken);

                if (tryCreate.Succeeded)
                {
                    CosmosOrderByItemQueryExecutionContext executionContext = tryCreate.Result;

                    Assert.IsTrue(!executionContext.IsDone);

                    // Read all the pages from both splits
                    List<ToDoItem> itemsRead = new List<ToDoItem>();
                    QueryResponseCore? failure = null;
                    while (!executionContext.IsDone)
                    {
                        QueryResponseCore queryResponse = await executionContext.DrainAsync(
                            maxPageSize,
                            this.cancellationToken);
                        if (queryResponse.IsSuccess)
                        {
                            string responseContinuationToken = queryResponse.ContinuationToken;
                            foreach (CosmosElement element in queryResponse.CosmosElements)
                            {
                                string jsonValue = element.ToString();
                                ToDoItem item = JsonConvert.DeserializeObject<ToDoItem>(jsonValue);
                                itemsRead.Add(item);
                            }
                        }
                        else
                        {
                            Assert.IsNull(failure, "There should only be one error");
                            failure = queryResponse;
                        }
                    }

                    Assert.IsNotNull(failure);
                    Assert.AreEqual((HttpStatusCode)429, failure.Value.StatusCode);
                    Assert.IsNull(failure.Value.ErrorMessage);

                    Assert.AreEqual(0 /*We don't get any items, since we don't buffer the failure anymore*/, itemsRead.Count);

                    //CollectionAssert.AreEqual(allItems.ToList(), itemsRead, new ToDoItemComparer());
                }
                else
                {
                    QueryResponseCore queryResponseCore = QueryResponseFactory.CreateFromException(tryCreate.Exception);
                    Assert.AreEqual((HttpStatusCode)429, queryResponseCore.StatusCode);
                }
            }
        }

        [TestMethod]
        public async Task TestNegativeAggreateComponentCreation()
        {
            TryCatch<IDocumentQueryExecutionComponent> tryCreateWhenSourceFails = await AggregateDocumentQueryExecutionComponent.TryCreateAsync(
                ExecutionEnvironment.Client,
                new AggregateOperator[] { },
                new Dictionary<string, AggregateOperator?>(),
                new string[] { },
                false,
                null,
                FailToCreateSource);

            Assert.IsFalse(tryCreateWhenSourceFails.Succeeded);

            TryCatch<IDocumentQueryExecutionComponent> tryCreateWhenInvalidContinuationToken = await AggregateDocumentQueryExecutionComponent.TryCreateAsync(
                ExecutionEnvironment.Client,
                new AggregateOperator[] { },
                new Dictionary<string, AggregateOperator?>(),
                new string[] { },
                false,
                null,
                FailToCreateSource);

            Assert.IsFalse(tryCreateWhenInvalidContinuationToken.Succeeded);
        }

        [TestMethod]
        public async Task TestNegativeDistinctComponentCreation()
        {
            TryCatch<IDocumentQueryExecutionComponent> tryCreateWhenSourceFails = await DistinctDocumentQueryExecutionComponent.TryCreateAsync(
                ExecutionEnvironment.Client,
                null,
                FailToCreateSource,
                DistinctQueryType.Ordered);

            Assert.IsFalse(tryCreateWhenSourceFails.Succeeded);

            TryCatch<IDocumentQueryExecutionComponent> tryCreateWhenInvalidContinuationToken = await DistinctDocumentQueryExecutionComponent.TryCreateAsync(
                ExecutionEnvironment.Client,
                "This is not a valid continuation token",
                CreateSource,
                DistinctQueryType.Unordered);

            Assert.IsFalse(tryCreateWhenInvalidContinuationToken.Succeeded);
        }

        private static Task<TryCatch<IDocumentQueryExecutionComponent>> FailToCreateSource(string continuationToken)
        {
            return Task.FromResult(TryCatch<IDocumentQueryExecutionComponent>.FromException(new Exception()));
        }

        private static Task<TryCatch<IDocumentQueryExecutionComponent>> CreateSource(string continuationToken)
        {
            return Task.FromResult(TryCatch<IDocumentQueryExecutionComponent>.FromResult(new Mock<IDocumentQueryExecutionComponent>().Object));
        }
    }
}<|MERGE_RESOLUTION|>--- conflicted
+++ resolved
@@ -13,11 +13,7 @@
     using System.Threading.Tasks;
     using Microsoft.Azure.Cosmos.CosmosElements;
     using Microsoft.Azure.Cosmos.Query;
-<<<<<<< HEAD
     using Microsoft.Azure.Cosmos.Query.Core.ContinuationTokens;
-=======
-    using Microsoft.Azure.Cosmos.Query.Core;
->>>>>>> d4eeea64
     using Microsoft.Azure.Cosmos.Query.Core.ExecutionComponent;
     using Microsoft.Azure.Cosmos.Query.Core.ExecutionComponent.Aggregate;
     using Microsoft.Azure.Cosmos.Query.Core.ExecutionComponent.Distinct;
