--- conflicted
+++ resolved
@@ -70,7 +70,18 @@
         public void ToResponseMessage_MapsProperties()
         {
             CosmosDiagnosticsCore scope = new CosmosDiagnosticsCore();
-            scope.AddJsonAttribute("info", new PointOperationStatistics(Guid.NewGuid().ToString(), HttpStatusCode.OK, SubStatusCodes.Unknown, 0, string.Empty, HttpMethod.Get, new Uri("http://localhost"), new CosmosClientSideRequestStatistics()));
+            scope.AddJsonAttribute("info", new PointOperationStatistics(
+                activityId: Guid.NewGuid().ToString(),
+                statusCode: HttpStatusCode.OK,
+                subStatusCode: SubStatusCodes.Unknown,
+                requestCharge: 0,
+                errorMessage: string.Empty,
+                method: HttpMethod.Get,
+                requestUri: new Uri("http://localhost"),
+                requestSessionToken: null,
+                responseSessionToken: null,
+                clientSideRequestStatistics: new CosmosClientSideRequestStatistics()));
+
             TransactionalBatchOperationResult result = new TransactionalBatchOperationResult(HttpStatusCode.OK)
             {
                 ResourceStream = new MemoryStream(new byte[] { 0x41, 0x42 }, index: 0, count: 2, writable: false, publiclyVisible: true),
@@ -78,21 +89,7 @@
                 SubStatusCode = SubStatusCodes.CompletingSplit,
                 RetryAfter = TimeSpan.FromSeconds(10),
                 RequestCharge = 4.3,
-<<<<<<< HEAD
                 Diagnostics = scope
-=======
-                Diagnostics = new PointOperationStatistics(
-                    activityId: Guid.NewGuid().ToString(),
-                    statusCode: HttpStatusCode.OK,
-                    subStatusCode: SubStatusCodes.Unknown,
-                    requestCharge: 0,
-                    errorMessage: string.Empty,
-                    method: HttpMethod.Get,
-                    requestUri: new Uri("http://localhost"),
-                    requestSessionToken: null,
-                    responseSessionToken: null,
-                    clientSideRequestStatistics: new CosmosClientSideRequestStatistics())
->>>>>>> 55d0d4bd
             };
 
             ResponseMessage response = result.ToResponseMessage();
