﻿//------------------------------------------------------------
// Copyright (c) Microsoft Corporation.  All rights reserved.
//------------------------------------------------------------

namespace Microsoft.Azure.Cosmos.SDK.EmulatorTests
{
    using System;
    using System.Collections.Generic;
    using System.Collections.ObjectModel;
    using System.Dynamic;
    using System.Globalization;
    using System.IO;
    using System.Linq;
    using System.Linq.Expressions;
    using System.Net;
    using System.Runtime.CompilerServices;
    using System.Text;
    using System.Threading.Tasks;
    using Microsoft.Azure.Cosmos;
    using Microsoft.Azure.Cosmos.Linq;
    using Microsoft.Azure.Cosmos.Routing;
    using Microsoft.Azure.Cosmos.Utils;
    using Microsoft.Azure.Cosmos.Services.Management.Tests;
    using Microsoft.CSharp.RuntimeBinder;
    using Microsoft.VisualStudio.TestTools.UnitTesting;
    using Newtonsoft.Json;
    using Newtonsoft.Json.Linq;
    using Newtonsoft.Json.Serialization;
    using BulkInsertStoredProcedureOptions = Microsoft.Azure.Cosmos.Interop.Mongo.BulkInsertStoredProcedureOptions;
    using BulkInsertStoredProcedureResult = Microsoft.Azure.Cosmos.Interop.Mongo.BulkInsertStoredProcedureResult;
    using Microsoft.Azure.Documents.Client;
    using Microsoft.Azure.Documents;
    using Microsoft.Azure.Documents.Collections;
    using Microsoft.Azure.Documents.Routing;
    using IndexingMode = IndexingMode;
    using ConsistencyLevel = Documents.ConsistencyLevel;
    using Microsoft.Azure.Cosmos.Scripts;

    [TestClass]
    public class GatewayTests
    {
        internal readonly Uri baseUri;
        internal readonly string masterKey;
        private readonly object randomLock = new object();

        public GatewayTests()
        {
            this.baseUri = new Uri(ConfigurationManager.AppSettings["GatewayEndpoint"]);
            this.masterKey = ConfigurationManager.AppSettings["MasterKey"];
        }

        private static Document CreateDocument(DocumentClient client, Uri baseUri, DocumentCollection collection, string documentName, string property1, int property2, string pretrigger = null, string posttrigger = null)
        {
            dynamic document = new Document
            {
                Id = documentName
            };

            document.CustomProperty1 = property1;
            document.CustomProperty2 = property2;

            Documents.Client.RequestOptions options = new Documents.Client.RequestOptions();
            if (pretrigger != null)
            {
                options.PreTriggerInclude = new[] { pretrigger };
            }

            if (posttrigger != null)
            {
                options.PostTriggerInclude = new[] { posttrigger };
            }

            try
            {
                return client.CreateDocumentAsync(collection, (Document)document, options).Result;
            }
            catch (AggregateException ex)
            {
                throw ex.InnerException;
            }
        }

        internal static TValue CreateExecuteAndDeleteProcedure<TValue>(DocumentClient client, DocumentCollection collection, string transientProcedure)
        {
            StoredProcedureResponse<TValue> ignored = null;
            return GatewayTests.CreateExecuteAndDeleteProcedure(client, collection, transientProcedure, out ignored);
        }

        internal static TValue CreateExecuteAndDeleteProcedure<TValue>(DocumentClient client,
            DocumentCollection collection,
            string transientProcedure,
            out StoredProcedureResponse<TValue> response)
        {
            // create
            StoredProcedure storedProcedure = new StoredProcedure
            {
                Id = "storedProcedure" + Guid.NewGuid().ToString(),
                Body = transientProcedure
            };
            StoredProcedure retrievedStoredProcedure = client.CreateStoredProcedureAsync(collection, storedProcedure).Result;

            // execute
            response = client.ExecuteStoredProcedureAsync<TValue>(retrievedStoredProcedure).Result;

            // delete
            client.Delete<StoredProcedure>(retrievedStoredProcedure.GetIdOrFullName());

            return response.Response;
        }

        internal static TValue GetStoredProcedureExecutionResult<TValue>(DocumentClient client, StoredProcedure storedProcedure, params dynamic[] paramsList)
        {
            return client.ExecuteStoredProcedureAsync<TValue>(storedProcedure, paramsList).Result;
        }

        static IEnumerable<String> GetDynamicMembers(object d)
        {
            Type t = d.GetType();
            if (typeof(IDynamicMetaObjectProvider).IsAssignableFrom(t))
            {
                IDynamicMetaObjectProvider dynamicProvider = (IDynamicMetaObjectProvider)d;
                DynamicMetaObject metaObject = dynamicProvider.GetMetaObject(Expression.Constant(dynamicProvider));
                return metaObject.GetDynamicMemberNames();
            }
            return null;
        }

        static object GetDynamicMember(object obj, string memberName)
        {
            var binder = Binder.GetMember(CSharpBinderFlags.None, memberName, obj.GetType(),
                new[] { CSharpArgumentInfo.Create(CSharpArgumentInfoFlags.None, null) });
            var callsite = CallSite<Func<CallSite, object, object>>.Create(binder);
            return callsite.Target(callsite, obj);
        }

        private void AssertCollectionMaxSizeFromScriptResult(string result)
        {
            Assert.IsTrue(result.Contains("\"maxCollectionSizeInMB\":\"documentSize=0;"));
        }

        private async Task<string> ReadChangeFeedToEnd(DocumentClient client, string collectionLink, ChangeFeedOptions options)
        {
            string accumulator = string.Empty;
            using (var query = client.CreateDocumentChangeFeedQuery(collectionLink, options))
            {
                while (query.HasMoreResults)
                {
                    DocumentFeedResponse<Document> response = await query.ExecuteNextAsync<Document>();
                    foreach (var doc in response)
                    {
                        accumulator += doc.Id + ".";
                    }
                }
            }

            return accumulator;
        }

        internal async Task<IList<DocumentCollection>> CreateCollectionsAsync(DocumentClient client, IList<Database> databases, int numberOfCollectionsPerDatabase)
        {
            List<DocumentCollection> result = new List<DocumentCollection>();

            if (numberOfCollectionsPerDatabase > 0 && databases.Count > 0)
            {
                IList<Task<IList<DocumentCollection>>> createTasks = new List<Task<IList<DocumentCollection>>>();
                foreach (Database database in databases)
                {
                    createTasks.Add(this.CreateCollectionsAsync(client, database, numberOfCollectionsPerDatabase, false));
                }
                IList<DocumentCollection>[] arrayOfCollections = await Task.WhenAll(createTasks);

                foreach (IList<DocumentCollection> collections in arrayOfCollections)
                {
                    result.AddRange(collections);
                }
            }
            return result;
        }

        internal async Task<IList<DocumentCollection>> CreateCollectionsAsync(DocumentClient client, Database database, int numberOfCollectionsPerDatabase, bool isCollectionElastic)
        {
            IList<DocumentCollection> documentCollections = new List<DocumentCollection>();
            if (numberOfCollectionsPerDatabase > 0)
            {
                for (int i = 0; i < numberOfCollectionsPerDatabase; ++i)
                {
                    Logger.LogLine("Creating {0} collection (number {1}) in the system", isCollectionElastic ? "Elastic" : "Non-Elastic", i + 1);
                    if (isCollectionElastic)
                    {
                        DocumentCollection collection = await TestCommon.CreateCollectionAsync(client,
                            database,
                            new DocumentCollection
                            {
                                Id = Guid.NewGuid().ToString(),
                                PartitionKey = new PartitionKeyDefinition
                                {
                                    Paths = new Collection<string> { "/customerid" }
                                }
                            },
                            new Documents.Client.RequestOptions { OfferThroughput = TestCommon.MinimumOfferThroughputToCreateElasticCollectionInTests });
                        documentCollections.Add(collection);
                    }
                    else
                    {
                        documentCollections.Add(await TestCommon.AsyncRetryRateLimiting(() => TestCommon.CreateCollectionAsync(client, database.CollectionsLink, new DocumentCollection { Id = Guid.NewGuid().ToString() })));
                    }
                }
            }
            return documentCollections;
        }

        void Retry(Action action)
        {
            Queue<int> timeouts = new Queue<int>(new[] { 500, 1000, 1000, 1000, 1000, 1000, 5000, 10000 });

            while (true)
            {
                try
                {
                    action();
                    return;
                }
                catch (Exception)
                {
                    if (timeouts.Count == 0)
                    {
                        throw;
                    }
                    int retryMilliseconds = timeouts.Dequeue();
                    Logger.LogLine("Retry {0} milliseconds", retryMilliseconds);
                    Task.Delay(retryMilliseconds);
                }
            }
        }

        [TestMethod]
        public async Task ValidateStoredProcedureCrud_SessionGW()
        {
            await this.ValidateStoredProcedureCrudAsync(ConsistencyLevel.Session,
                new ConnectionPolicy { ConnectionMode = ConnectionMode.Gateway });
        }

        [TestMethod]
        public async Task ValidateStoredProcedureCrud_SessionDirectTcp()
        {
            await this.ValidateStoredProcedureCrudAsync(ConsistencyLevel.Session,
                new ConnectionPolicy { ConnectionMode = ConnectionMode.Direct, ConnectionProtocol = Protocol.Tcp });
        }

        [TestMethod]
        public async Task ValidateStoredProcedureCrud_SessionDirectHttps()
        {
            await this.ValidateStoredProcedureCrudAsync(ConsistencyLevel.Session,
                new ConnectionPolicy { ConnectionMode = ConnectionMode.Direct, ConnectionProtocol = Protocol.Https });
        }

        internal async Task ValidateStoredProcedureCrudAsync(ConsistencyLevel consistencyLevel, ConnectionPolicy connectionPolicy)
        {
            DocumentClient client = TestCommon.CreateClient(connectionPolicy.ConnectionMode == ConnectionMode.Gateway,
                connectionPolicy.ConnectionProtocol,
                defaultConsistencyLevel: consistencyLevel);

            Database database = null;
            DocumentCollection collection1 = TestCommon.CreateOrGetDocumentCollection(client, out database);

            Logger.LogLine("Listing StoredProcedures");
            DocumentFeedResponse<StoredProcedure> storedProcedureCollection1 = await client.ReadStoredProcedureFeedAsync(collection1.StoredProceduresLink);

            string storedProcedureName = "StoredProcedure" + Guid.NewGuid();
            StoredProcedure storedProcedure = new StoredProcedure
            {
                Id = storedProcedureName,
                Body = "function() {var x = 10;}"
            };

            Logger.LogLine("Adding StoredProcedure");
            StoredProcedure retrievedStoredProcedure = client.CreateStoredProcedureAsync(collection1, storedProcedure).Result;
            Assert.IsNotNull(retrievedStoredProcedure);
            Assert.IsTrue(retrievedStoredProcedure.Id.Equals(storedProcedureName, StringComparison.OrdinalIgnoreCase), "Mismatch in storedProcedure name");
            Assert.IsTrue(retrievedStoredProcedure.Body.Equals("function() {var x = 10;}", StringComparison.OrdinalIgnoreCase), "Mismatch in storedProcedure content");

            Logger.LogLine("Listing StoredProcedures");
            DocumentFeedResponse<StoredProcedure> storedProcedureCollection2 = client.ReadFeed<StoredProcedure>(collection1.GetIdOrFullName());
            Assert.AreEqual(storedProcedureCollection1.Count + 1, storedProcedureCollection2.Count, "StoredProcedure Collections count dont match");

            Logger.LogLine("Listing StoredProcedures with FeedReader");
            var feedReader = client.CreateStoredProcedureFeedReader(collection1);
            var count = 0;
            while (feedReader.HasMoreResults)
            {
                count += feedReader.ExecuteNextAsync().Result.Count;
            }

            Assert.AreEqual(storedProcedureCollection1.Count + 1, count, "StoredProcedure Collections count dont match for feedReader");

            Logger.LogLine("Querying StoredProcedure");
            Retry(() =>
            {
                IDocumentQuery<dynamic> queryService = client.CreateStoredProcedureQuery(collection1.StoredProceduresLink,
                    @"select * from root r where r.id=""" + storedProcedureName + @"""").AsDocumentQuery();

                DocumentFeedResponse<StoredProcedure> storedProcedureCollection3 = queryService.ExecuteNextAsync<StoredProcedure>().Result;

                Assert.IsNotNull(storedProcedureCollection3, "Query result is null");
                Assert.AreNotEqual(0, storedProcedureCollection3.Count, "Collection count dont match");

                foreach (StoredProcedure queryStoredProcedure in storedProcedureCollection3)
                {
                    Assert.AreEqual(storedProcedureName, queryStoredProcedure.Id, "StoredProcedure Name dont match");
                }
            });

            Logger.LogLine("Updating StoredProcedure");
            retrievedStoredProcedure.Body = "function() {var x = 20;}";
            StoredProcedure retrievedStoredProcedure2 = client.Update(retrievedStoredProcedure, null);
            Assert.IsNotNull(retrievedStoredProcedure2);
            Assert.IsTrue(retrievedStoredProcedure2.Id.Equals(storedProcedureName, StringComparison.OrdinalIgnoreCase), "Mismatch in storedProcedure name");
            Assert.IsTrue(retrievedStoredProcedure2.Body.Equals("function() {var x = 20;}", StringComparison.OrdinalIgnoreCase), "Mismatch in storedProcedure content");

            Logger.LogLine("Querying StoredProcedure");
            Retry(() =>
            {
                IDocumentQuery<dynamic> queryService = client.CreateStoredProcedureQuery(collection1.StoredProceduresLink,
                    @"select * from root r where r.id=""" + storedProcedureName + @"""").AsDocumentQuery();

                DocumentFeedResponse<StoredProcedure> storedProcedureCollection4 = queryService.ExecuteNextAsync<StoredProcedure>().Result;

                Assert.AreEqual(1, storedProcedureCollection4.Count); // name is always indexed
            });

            Logger.LogLine("Read StoredProcedure");
            StoredProcedure getStoredProcedure = client.Read<StoredProcedure>(retrievedStoredProcedure.ResourceId);
            Assert.IsNotNull(getStoredProcedure);
            Assert.IsTrue(getStoredProcedure.Id.Equals(storedProcedureName, StringComparison.OrdinalIgnoreCase), "Mismatch in storedProcedure name");

            Logger.LogLine("Deleting StoredProcedure");
            client.Delete<StoredProcedure>(retrievedStoredProcedure.ResourceId);

            Logger.LogLine("Listing StoredProcedures");
            DocumentFeedResponse<StoredProcedure> storedProcedureCollection5 = client.ReadFeed<StoredProcedure>(collection1.GetIdOrFullName());
            Assert.AreEqual(storedProcedureCollection5.Count, storedProcedureCollection1.Count, "StoredProcedure delete is not working.");

            Logger.LogLine("Try read deleted storedProcedure");
            try
            {
                client.Read<StoredProcedure>(retrievedStoredProcedure.ResourceId);
                Assert.Fail("Should have thrown exception in previous statement");
            }
            catch (DocumentClientException clientException)
            {
                Assert.AreEqual(HttpStatusCode.NotFound, clientException.StatusCode, "StatusCode dont match");
            }

            await client.DeleteDocumentCollectionAsync(collection1);

            try
            {
                IDocumentQuery<dynamic> queryService1 =
                    client.CreateStoredProcedureQuery(
                        collection1.StoredProceduresLink,
                        @"select * from root r where r.id=""" + storedProcedureName + @"""").AsDocumentQuery();

                await queryService1.ExecuteNextAsync<StoredProcedure>();
                Assert.Fail("Should get not found");
            }
            catch (DocumentClientException ex)
            {
                Assert.AreEqual(HttpStatusCode.NotFound, ex.StatusCode);
            }

            try
            {
                await client.DeleteStoredProcedureAsync(collection1.StoredProceduresLink);

                Assert.Fail("Should get not found");
            }
            catch (DocumentClientException ex)
            {
                Assert.AreEqual(HttpStatusCode.NotFound, ex.StatusCode);
            }
        }

        [TestMethod]
        public void ValidateTriggerCrud_SessionGW()
        {
            this.ValidateTriggerCrud(ConsistencyLevel.Session,
                new ConnectionPolicy { ConnectionMode = ConnectionMode.Gateway });
        }

        [TestMethod]
        public void ValidateTriggerCrud_SessionDirectTcp()
        {
            this.ValidateTriggerCrud(ConsistencyLevel.Session,
                new ConnectionPolicy { ConnectionMode = ConnectionMode.Direct, ConnectionProtocol = Protocol.Tcp });
        }

        [TestMethod]
        public void ValidateTriggerCrud_SessionDirectHttps()
        {
            this.ValidateTriggerCrud(ConsistencyLevel.Session,
                new ConnectionPolicy { ConnectionMode = ConnectionMode.Direct, ConnectionProtocol = Protocol.Https });
        }

        internal void ValidateTriggerCrud(ConsistencyLevel consistencyLevel, ConnectionPolicy connectionPolicy)
        {
            DocumentClient client = TestCommon.CreateClient(connectionPolicy.ConnectionMode == ConnectionMode.Gateway,
                connectionPolicy.ConnectionProtocol,
                defaultConsistencyLevel: consistencyLevel);

            Database database = null;
            DocumentCollection collection1 = TestCommon.CreateOrGetDocumentCollection(client, out database);

            Logger.LogLine("Listing Triggers");
            DocumentFeedResponse<Trigger> triggerCollection1 = client.ReadFeed<Trigger>(collection1.GetIdOrFullName());

            string triggerName = "Trigger" + Guid.NewGuid();
            Trigger trigger = new Trigger
            {
                Id = triggerName,
                Body = "function() {var x = 10;}",
                TriggerType = Documents.TriggerType.Pre,
                TriggerOperation = Documents.TriggerOperation.All
            };

            Logger.LogLine("Adding Trigger");
            Trigger retrievedTrigger = client.CreateTriggerAsync(collection1, trigger).Result;
            Assert.IsNotNull(retrievedTrigger);
            Assert.IsTrue(retrievedTrigger.Id.Equals(triggerName, StringComparison.OrdinalIgnoreCase), "Mismatch in trigger name");
            Assert.IsTrue(retrievedTrigger.Body.Equals("function() {var x = 10;}", StringComparison.OrdinalIgnoreCase), "Mismatch in trigger content");
            Assert.IsTrue(retrievedTrigger.TriggerType.Equals(Documents.TriggerType.Pre), "Mismatch in trigger type");
            Assert.IsTrue(retrievedTrigger.TriggerOperation.Equals(Documents.TriggerOperation.All), "Mismatch in trigger CRUD type");

            Logger.LogLine("Listing Triggers");
            DocumentFeedResponse<Trigger> triggerCollection2 = client.ReadFeed<Trigger>(collection1.GetIdOrFullName());
            Assert.AreEqual(triggerCollection1.Count + 1, triggerCollection2.Count, "Trigger Collections count dont match");

            Logger.LogLine("Listing Triggers with FeedReader");
            var feedReader = client.CreateTriggerFeedReader(collection1);
            var count = 0;
            while (feedReader.HasMoreResults)
            {
                count += feedReader.ExecuteNextAsync().Result.Count;
            }

            Assert.AreEqual(triggerCollection1.Count + 1, count, "Trigger Collections count dont match for feedReader");


            Logger.LogLine("Querying Trigger");
            Retry(() =>
            {
                IDocumentQuery<dynamic> queryService = client.CreateTriggerQuery(collection1.TriggersLink,
                    @"select * from root r where r.id=""" + triggerName + @"""").AsDocumentQuery();

                DocumentFeedResponse<Trigger> triggerCollection3 = queryService.ExecuteNextAsync<Trigger>().Result;

                Assert.IsNotNull(triggerCollection3, "Query result is null");
                Assert.AreNotEqual(0, triggerCollection3.Count, "Collection count dont match");

                foreach (Trigger queryTrigger in triggerCollection3)
                {
                    Assert.AreEqual(triggerName, queryTrigger.Id, "Trigger Name dont match");
                }
            });

            Logger.LogLine("Updating Trigger");
            try
            {
                retrievedTrigger.Body = "function() {var x = 20;}";
                retrievedTrigger.TriggerOperation = Documents.TriggerOperation.Create;
                Trigger retrievedTrigger2 = client.Update(retrievedTrigger, null);
                Assert.IsNotNull(retrievedTrigger2);
                Assert.IsTrue(retrievedTrigger2.Id.Equals(triggerName, StringComparison.OrdinalIgnoreCase), "Mismatch in trigger name");
                Assert.IsTrue(retrievedTrigger2.Body.Equals("function() {var x = 20;}", StringComparison.OrdinalIgnoreCase), "Mismatch in trigger content");
                Assert.IsTrue(retrievedTrigger2.TriggerType.Equals(Documents.TriggerType.Pre), "Mismatch in trigger type");
                Assert.IsTrue(retrievedTrigger2.TriggerOperation.Equals(Documents.TriggerOperation.Create), "Mismatch in trigger CRUD type");
            }
            catch (Exception e)
            {
                Assert.IsNull(e);
            }

            Logger.LogLine("Querying Trigger");
            Retry(() =>
            {
                IDocumentQuery<dynamic> queryService = client.CreateTriggerQuery(collection1.TriggersLink,
                    @"select * from root r where r.id=""" + triggerName + @"""").AsDocumentQuery();

                DocumentFeedResponse<Trigger> triggerCollection4 = queryService.ExecuteNextAsync<Trigger>().Result;

                Assert.AreEqual(1, triggerCollection4.Count); // name is always indexed
            });

            Logger.LogLine("Read Trigger");
            Trigger getTrigger = client.Read<Trigger>((string)retrievedTrigger.ResourceId);
            Assert.IsNotNull(getTrigger);
            Assert.IsTrue(getTrigger.Id.Equals(triggerName, StringComparison.OrdinalIgnoreCase), "Mismatch in trigger name");

            Logger.LogLine("Deleting Trigger");
            client.Delete<Trigger>(retrievedTrigger.ResourceId);

            Logger.LogLine("Listing Triggers");
            DocumentFeedResponse<Trigger> triggerCollection5 = client.ReadFeed<Trigger>(collection1.ResourceId);
            Assert.AreEqual(triggerCollection5.Count, triggerCollection1.Count, "Trigger delete is not working.");

            Logger.LogLine("Try read deleted trigger");
            try
            {
                client.Read<Trigger>((string)retrievedTrigger.ResourceId);
                Assert.Fail("Should have thrown exception in previous statement");
            }
            catch (DocumentClientException clientException)
            {
                Assert.AreEqual(HttpStatusCode.NotFound, clientException.StatusCode, "StatusCode dont match");
            }
        }

        [TestMethod]
        public void ValidateUserDefinedFunctionCrud_SessionGW()
        {
            this.ValidateUserDefinedFunctionCrud(ConsistencyLevel.Session,
                new ConnectionPolicy { ConnectionMode = ConnectionMode.Gateway });
        }

        [TestMethod]
        public void ValidateUserDefinedFunctionCrud_SessionDirectTcp()
        {
            this.ValidateUserDefinedFunctionCrud(ConsistencyLevel.Session,
                new ConnectionPolicy { ConnectionMode = ConnectionMode.Direct, ConnectionProtocol = Protocol.Tcp });
        }

        [TestMethod]

        public void ValidateUserDefinedFunctionCrud_SessionDirectHttps()
        {
            this.ValidateUserDefinedFunctionCrud(ConsistencyLevel.Session,
                new ConnectionPolicy { ConnectionMode = ConnectionMode.Direct, ConnectionProtocol = Protocol.Https });
        }

        [TestMethod]
        public void ValidateUserDefinedFunctionTimeout()
        {
            try
            {
                DocumentClient client = TestCommon.CreateClient(true);
                Database database = null;

                DocumentCollection collection1 = TestCommon.CreateOrGetDocumentCollection(client, out database);

                // udfName should fail if it is not a valid SQL token name.
                string udfName = "udf" + Guid.NewGuid().ToString().Replace("-", "");
                // infinite udf input:
                UserDefinedFunction udfInfinite = new UserDefinedFunction
                {
                    Id = udfName,
                    Body = @"function infinite_loop() { while(1 == 1) { a = 5; b = 6; c = a + b; } }",
                };

                UserDefinedFunction retrievedUdfInfinite = client.CreateUserDefinedFunctionAsync(collection1.UserDefinedFunctionsLink, udfInfinite).Result;
                IDocumentQuery<dynamic> docServiceQuery1 = client.CreateDocumentQuery(collection1.DocumentsLink, string.Format(CultureInfo.CurrentCulture, "select udf.{0}() as infinite", udfName)).AsDocumentQuery();

                DocumentFeedResponse<dynamic> docCollectionShouldTimeout = docServiceQuery1.ExecuteNextAsync().Result;
                Assert.Fail("Should have thrown exception in previous statement");
            }
            catch (AggregateException e)
            {
                DocumentClientException dce = e.InnerException as DocumentClientException;
                Assert.IsTrue(HttpStatusCode.RequestTimeout == dce.StatusCode || HttpStatusCode.Forbidden == dce.StatusCode, "ValidateUserDefinedFunctionTimeout should fail with RequestTimeout");
            }
        }

        internal void ValidateUserDefinedFunctionCrud(ConsistencyLevel consistencyLevel, ConnectionPolicy connectionPolicy)
        {
            DocumentClient client = TestCommon.CreateClient(connectionPolicy.ConnectionMode == ConnectionMode.Gateway,
                connectionPolicy.ConnectionProtocol,
                defaultConsistencyLevel: consistencyLevel);

            Database database = null;
            DocumentCollection collection1 = TestCommon.CreateOrGetDocumentCollection(client, out database);

            Logger.LogLine("Listing UserDefinedFunctions");
            DocumentFeedResponse<UserDefinedFunction> userDefinedFunctionCollection1 = client.ReadFeed<UserDefinedFunction>(collection1.ResourceId);

            string userDefinedFunctionName = "UserDefinedFunction" + Guid.NewGuid();
            UserDefinedFunction userDefinedFunction = new UserDefinedFunction
            {
                Id = userDefinedFunctionName,
                Body = "function userDefinedFunction() {var x = 10;}",
            };

            Logger.LogLine("Adding UserDefinedFunction");
            UserDefinedFunction retrievedUserDefinedFunction = new UserDefinedFunction { };

            try
            {
                retrievedUserDefinedFunction = client.CreateUserDefinedFunctionAsync(collection1, userDefinedFunction).Result;
                Assert.IsNotNull(retrievedUserDefinedFunction);
                Assert.IsTrue(retrievedUserDefinedFunction.Id.Equals(userDefinedFunctionName, StringComparison.OrdinalIgnoreCase), "Mismatch in userDefinedFunction name");
                Assert.IsTrue(retrievedUserDefinedFunction.Body.Equals("function userDefinedFunction() {var x = 10;}", StringComparison.OrdinalIgnoreCase), "Mismatch in userDefinedFunction content");
            }
            catch (Exception e)
            {
                Assert.IsNull(e);
            }

            Logger.LogLine("Listing UserDefinedFunctions");
            DocumentFeedResponse<UserDefinedFunction> userDefinedFunctionCollection2 = client.ReadFeed<UserDefinedFunction>(collection1.GetIdOrFullName());
            Assert.AreEqual(userDefinedFunctionCollection1.Count + 1, userDefinedFunctionCollection2.Count, "UserDefinedFunction Collections count dont match");

            Logger.LogLine("Listing UserDefinedFunctions with FeedReader");
            var feedReader = client.CreateUserDefinedFunctionFeedReader(collection1);
            var count = 0;
            while (feedReader.HasMoreResults)
            {
                count += feedReader.ExecuteNextAsync().Result.Count;
            }

            Assert.AreEqual(userDefinedFunctionCollection1.Count + 1, count, "UserDefinedFunctions Collections count dont match for feedReader");

            Logger.LogLine("Querying UserDefinedFunction");
            Retry(() =>
            {
                IDocumentQuery<dynamic> queryService = client.CreateUserDefinedFunctionQuery(collection1,
                    @"select * from root r where r.id=""" + userDefinedFunctionName + @"""").AsDocumentQuery();

                DocumentFeedResponse<UserDefinedFunction> userDefinedFunctionCollection3 = queryService.ExecuteNextAsync<UserDefinedFunction>().Result;

                Assert.IsNotNull(userDefinedFunctionCollection3, "Query result is null");
                Assert.AreNotEqual(0, userDefinedFunctionCollection3.Count, "Collection count dont match");

                foreach (UserDefinedFunction queryUserDefinedFunction in userDefinedFunctionCollection3)
                {
                    Assert.AreEqual(userDefinedFunctionName, queryUserDefinedFunction.Id, "UserDefinedFunction Name dont match");
                }
            });

            Logger.LogLine("Updating UserDefinedFunction");
            retrievedUserDefinedFunction.Body = "function userDefinedFunction() {var x = 20;}";
            UserDefinedFunction retrievedUserDefinedFunction2 = client.Update(retrievedUserDefinedFunction, null);
            Assert.IsNotNull(retrievedUserDefinedFunction2);
            Assert.IsTrue(retrievedUserDefinedFunction2.Id.Equals(userDefinedFunctionName, StringComparison.OrdinalIgnoreCase), "Mismatch in userDefinedFunction name");
            Assert.IsTrue(retrievedUserDefinedFunction2.Body.Equals("function userDefinedFunction() {var x = 20;}", StringComparison.OrdinalIgnoreCase), "Mismatch in userDefinedFunction content");

            Logger.LogLine("Querying UserDefinedFunction");
            Retry(() =>
            {
                IDocumentQuery<dynamic> queryService = client.CreateUserDefinedFunctionQuery(collection1,
                    @"select * from root r where r.id=""" + userDefinedFunctionName + @"""").AsDocumentQuery();

                DocumentFeedResponse<UserDefinedFunction> userDefinedFunctionCollection4 = queryService.ExecuteNextAsync<UserDefinedFunction>().Result;

                Assert.AreEqual(1, userDefinedFunctionCollection4.Count); // name is always indexed
            });

            Logger.LogLine("Read UserDefinedFunction");
            UserDefinedFunction getUserDefinedFunction = client.Read<UserDefinedFunction>(retrievedUserDefinedFunction.GetIdOrFullName());
            Assert.IsNotNull(getUserDefinedFunction);
            Assert.IsTrue(getUserDefinedFunction.Id.Equals(userDefinedFunctionName, StringComparison.OrdinalIgnoreCase), "Mismatch in userDefinedFunction name");

            Logger.LogLine("Deleting UserDefinedFunction");
            client.Delete<UserDefinedFunction>(retrievedUserDefinedFunction.ResourceId);

            Logger.LogLine("Listing UserDefinedFunctions");
            DocumentFeedResponse<UserDefinedFunction> userDefinedFunctionCollection5 = client.ReadFeed<UserDefinedFunction>(collection1.GetIdOrFullName());
            Assert.AreEqual(userDefinedFunctionCollection5.Count, userDefinedFunctionCollection1.Count, "UserDefinedFunction delete is not working.");

            Logger.LogLine("Try read deleted userDefinedFunction");
            try
            {
                client.Read<UserDefinedFunction>(retrievedUserDefinedFunction.ResourceId);
                Assert.Fail("Should have thrown exception in previous statement");
            }
            catch (DocumentClientException clientException)
            {
                Assert.AreEqual(HttpStatusCode.NotFound, clientException.StatusCode, "StatusCode dont match");
            }
        }

        [TestMethod]
        public void ValidateTriggersNameBased()
        {
            DocumentClient client = TestCommon.CreateClient(false);
            TestCommon.DeleteAllDatabasesAsync().Wait();
            Database database = TestCommon.CreateOrGetDatabase(client);

            PartitionKeyDefinition partitionKeyDefinition = new PartitionKeyDefinition { Paths = new System.Collections.ObjectModel.Collection<string>(new[] { "/pk" }), Kind = PartitionKind.Hash };
            DocumentCollection collection1 = TestCommon.CreateCollectionAsync(client, database.SelfLink, (new DocumentCollection { Id = "TestTriggers" + Guid.NewGuid().ToString(), PartitionKey = partitionKeyDefinition  })).Result;

            // uppercase name
            Trigger t1 = new Trigger
            {
                Id = "t1",
                Body = @"function() {
                    var item = getContext().getRequest().getBody();
                    item.id = item.id.toUpperCase() + 't1';
                    getContext().getRequest().setBody(item);
                }",
                TriggerType = Documents.TriggerType.Pre,
                TriggerOperation = Documents.TriggerOperation.All
            };
            Trigger retrievedTrigger = CreateTriggerAndValidateAsync(client, collection1, t1).Result;

            string docId = Guid.NewGuid().ToString();
            dynamic document = new Document
            {
                Id = docId
            };

            document.CustomProperty1 = "a";
            document.CustomProperty2 = "b";

            ResourceResponse<Document> docResponse = client.CreateDocumentAsync(collection1.AltLink, document, new Documents.Client.RequestOptions { PreTriggerInclude = new List<string> { "t1" } }).Result;
            Assert.IsTrue((docId + "t1").Equals(docResponse.Resource.Id, StringComparison.OrdinalIgnoreCase));
        }

        private async Task<Trigger> CreateTriggerAndValidateAsync(DocumentClient client, DocumentCollection documentCollection, Trigger trigger)
        {
            Trigger retrievedTrigger = await client.CreateTriggerAsync(documentCollection, trigger);
            Assert.AreEqual(trigger.Id, retrievedTrigger.Id);
            Assert.AreEqual(trigger.Body, retrievedTrigger.Body);
            Assert.AreEqual(trigger.TriggerType, retrievedTrigger.TriggerType);
            Assert.AreEqual(trigger.TriggerOperation, retrievedTrigger.TriggerOperation);

            return retrievedTrigger;
        }

        [TestMethod]
        public void ValidateTriggers()
        {
            ValidateTriggersInternal(Protocol.Https, ConsistencyLevel.Session);
            ValidateTriggersInternal(Protocol.Tcp, ConsistencyLevel.Session);
        }

        internal void ValidateTriggersInternal(Protocol protocol = Protocol.Https, ConsistencyLevel? consistencyLevel = null)
       {
#if DIRECT_MODE
            // DIRECT MODE has ReadFeed issues in the Public emulator
            DocumentClient client = TestCommon.CreateClient(false, protocol: protocol, defaultConsistencyLevel: consistencyLevel);
#endif
#if !DIRECT_MODE
            DocumentClient client = TestCommon.CreateClient(true, defaultConsistencyLevel: consistencyLevel);
#endif
            TestCommon.DeleteAllDatabasesAsync().Wait();
            Database database = TestCommon.CreateOrGetDatabase(client);
            PartitionKeyDefinition partitionKeyDefinition = new PartitionKeyDefinition { Paths = new System.Collections.ObjectModel.Collection<string>(new[] { "/pk" }), Kind = PartitionKind.Hash };
            DocumentCollection collection1 = TestCommon.CreateCollectionAsync(client, database, (new DocumentCollection { Id = "TestTriggers" + Guid.NewGuid().ToString(), PartitionKey = partitionKeyDefinition })).Result;

            // 1. Basic tests

            // uppercase name
            Trigger t1 = new Trigger
            {
                Id = "t1",
                Body = @"function() {
                    var item = getContext().getRequest().getBody();
                    item.id = item.id.toUpperCase() + 't1';
                    getContext().getRequest().setBody(item);
                }",
                TriggerType = Documents.TriggerType.Pre,
                TriggerOperation = Documents.TriggerOperation.All
            };
            Trigger retrievedTrigger = CreateTriggerAndValidateAsync(client, collection1, t1).Result;

            dynamic doct1 = GatewayTests.CreateDocument(client, baseUri, collection1, "Doc1", "empty", 0, pretrigger: "t1");
            Assert.AreEqual("DOC1t1", doct1.Id);

            // post trigger - get
            Trigger response1 = new Trigger
            {
                Id = "response1",
                Body = @"function() {
                    var prebody = getContext().getRequest().getBody();
                    if (prebody.id != 'TESTING POST TRIGGERt1') throw 'name mismatch';
                    var postbody = getContext().getResponse().getBody();
                    if (postbody.id != 'TESTING POST TRIGGERt1') throw 'name mismatch';
                };",
                TriggerType = Documents.TriggerType.Post,
                TriggerOperation = Documents.TriggerOperation.All
            };
            retrievedTrigger = CreateTriggerAndValidateAsync(client, collection1, response1).Result;

            dynamic docresponse1 = GatewayTests.CreateDocument(client, baseUri, collection1, "testing post trigger", "empty", 0, pretrigger: "t1", posttrigger: "response1");
            Assert.AreEqual("TESTING POST TRIGGERt1", docresponse1.Id);

            // post trigger response
            Trigger response2 = new Trigger
            {
                Id = "response2",
                Body = @"function() {
                    var predoc = getContext().getRequest().getBody(); 
                    var postdoc = getContext().getResponse().getBody();
                    postdoc.id += predoc.id + 'response2'; 
                    getContext().getResponse().setBody(postdoc); 
                };",
                TriggerType = Documents.TriggerType.Post,
                TriggerOperation = Documents.TriggerOperation.All
            };
            retrievedTrigger = CreateTriggerAndValidateAsync(client, collection1, response2).Result;

            dynamic docresponse2 = GatewayTests.CreateDocument(client, baseUri, collection1, "post trigger output", "empty", 0, pretrigger: "t1", posttrigger: "response2");
            Assert.AreEqual("POST TRIGGER OUTPUTt1POST TRIGGER OUTPUTt1response2", docresponse2.Id);

            // post trigger cannot set anything in request, cannot set headers in response
            Trigger response3 = new Trigger
            {
                Id = "response3",
                Body = @"function() {
                    var exceptionSeen = false;
                    try { getContext().getRequest().setBody('lol'); }
                    catch (err) { exceptionSeen = true; }
                    if(!exceptionSeen) throw 'expected exception not seen';
            
                    exceptionSeen = false;
                    try { getContext().getRequest().setValue('Body', 'lol'); }
                    catch (err) { exceptionSeen = true; }
                    if(!exceptionSeen) throw 'expected exception not seen';

                    exceptionSeen = false;
                    try { getContext().getRequest().setValue('Test', 'lol'); }
                    catch (err) { exceptionSeen = true; }
                    if(!exceptionSeen) throw 'expected exception not seen';

                    exceptionSeen = false;
                    try { getContext().getResponse().setValue('Test', 'lol'); }
                    catch (err) { exceptionSeen = true; }
                    if(!exceptionSeen) throw 'expected exception not seen';
                };",
                TriggerType = Documents.TriggerType.Post,
                TriggerOperation = Documents.TriggerOperation.All
            };
            retrievedTrigger = CreateTriggerAndValidateAsync(client, collection1, response3).Result;

            dynamic docresponse3 = GatewayTests.CreateDocument(client, baseUri, collection1, "testing post trigger2", "empty", 0, pretrigger: "t1", posttrigger: "response3");
            Assert.AreEqual("TESTING POST TRIGGER2t1", docresponse3.Id);

            DocumentCollection collection2 = TestCommon.CreateCollectionAsync(client, database, (new DocumentCollection { Id = "TestTriggers" + Guid.NewGuid().ToString(), PartitionKey = partitionKeyDefinition })).Result;

            // empty trigger
            Trigger t2 = new Trigger
            {
                Id = "t2",
                Body = @"function() { }",
                TriggerType = Documents.TriggerType.Pre,
                TriggerOperation = Documents.TriggerOperation.All
            };
            retrievedTrigger = CreateTriggerAndValidateAsync(client, collection2, t2).Result;

            dynamic doct2 = GatewayTests.CreateDocument(client, baseUri, collection2, "Doc2", "Prop1Value", 101, pretrigger: "t2");
            Assert.AreEqual("Doc2", doct2.Id);

            // lowercase name
            Trigger t3 = new Trigger
            {
                Id = "t3",
                Body = @"function() { 
                    var item = getContext().getRequest().getBody();
                    item.id = item.id.toLowerCase() + 't3';
                    getContext().getRequest().setBody(item);
                }",
                TriggerType = Documents.TriggerType.Pre,
                TriggerOperation = Documents.TriggerOperation.All
            };
            retrievedTrigger = CreateTriggerAndValidateAsync(client, collection2, t3).Result;

            dynamic doct3 = GatewayTests.CreateDocument(client, baseUri, collection2, "Doc3", "empty", 0, pretrigger: "t3");
            Assert.AreEqual("doc3t3", doct3.Id);

            // trigger type mismatch - failure case
            Trigger triggerTypeMismatch = new Trigger
            {
                Id = "triggerTypeMismatch",
                Body = @"function() { }",
                TriggerType = Documents.TriggerType.Post,
                TriggerOperation = Documents.TriggerOperation.All
            };
            retrievedTrigger = CreateTriggerAndValidateAsync(client, collection2, triggerTypeMismatch).Result;

            bool exceptionThrown = false;
            try
            {
                dynamic doctriggertype = GatewayTests.CreateDocument(client, baseUri, collection2, "Docoptype", "empty", 0, pretrigger: "triggerTypeMismatch");
            }
            catch (DocumentClientException e)
            {
                Assert.IsNotNull(e);
                exceptionThrown = true;
            }
            Assert.IsTrue(exceptionThrown, "mismatch in trigger type didn't cause failure");

            // pre-trigger throws - failure case
            Trigger preTriggerThatThrows = new Trigger
            {
                Id = "preTriggerThatThrows",
                Body = @"function() { throw new Error(409, 'Error 409'); }",
                TriggerType = Documents.TriggerType.Pre,
                TriggerOperation = Documents.TriggerOperation.All
            };
            retrievedTrigger = CreateTriggerAndValidateAsync(client, collection2, preTriggerThatThrows).Result;

            try
            {
                GatewayTests.CreateDocument(client, baseUri, collection2, "Docoptype", "empty", 0, pretrigger: "preTriggerThatThrows");
                Assert.Fail("Should throw and not get here.");
            }
            catch (DocumentClientException e)
            {
                Assert.AreEqual(HttpStatusCode.BadRequest, e.StatusCode);
                Assert.AreEqual(409, (int)e.GetSubStatus());
                Assert.IsNotNull(e.Message);
            }

            // post-trigger throws - failure case
            Trigger postTriggerThatThrows = new Trigger
            {
                Id = "postTriggerThatThrows",
                Body = @"function() { throw new Error(4444, 'Error 4444'); }",
                TriggerType = Documents.TriggerType.Post,
                TriggerOperation = Documents.TriggerOperation.All
            };
            retrievedTrigger = CreateTriggerAndValidateAsync(client, collection2, postTriggerThatThrows).Result;

            try
            {
                GatewayTests.CreateDocument(client, baseUri, collection2, "Docoptype", "empty", 0, posttrigger: "postTriggerThatThrows");
                Assert.Fail("Should throw and not get here.");
            }
            catch (DocumentClientException e)
            {
                Assert.AreEqual(HttpStatusCode.BadRequest, e.StatusCode);
                Assert.AreEqual(4444, (int)e.GetSubStatus());
                Assert.IsNotNull(e.Message);
            }

            // failure test - trigger without body
            Trigger triggerNoBody = new Trigger
            {
                Id = "trigger" + Guid.NewGuid(),
                TriggerType = Documents.TriggerType.Post,
                TriggerOperation = Documents.TriggerOperation.All
            };
            try
            {
                Trigger retrievedTriggerNoBody = client.CreateTriggerAsync(collection2, triggerNoBody).Result;
            }
            catch (Exception ex)
            {
                Assert.IsNotNull(ex);
                Assert.IsNotNull(ex.InnerException);
                Assert.IsTrue(ex.InnerException.Message.Contains("The input content is invalid because the required properties - 'body; ' - are missing"));
            }

            // failure test - trigger without trigger type
            Trigger triggerNoType = new Trigger
            {
                Id = "trigger" + Guid.NewGuid(),
                Body = @"function() { }",
                TriggerOperation = Documents.TriggerOperation.All
            };
            try
            {
                Trigger retrievedTriggerNoType = client.CreateTriggerAsync(collection2, triggerNoType).Result;
            }
            catch (Exception ex)
            {
                Assert.IsNotNull(ex);
                Assert.IsNotNull(ex.InnerException);
                Assert.IsTrue(ex.InnerException.Message.Contains("The input content is invalid because the required properties - 'triggerType; ' - are missing"));
            }

            // failure test - trigger without trigger operation
            Trigger triggerNoOperation = new Trigger
            {
                Id = "trigger" + Guid.NewGuid(),
                Body = @"function() { }",
                TriggerType = Documents.TriggerType.Post,
            };
            try
            {
                Trigger retrievedTriggerNoType = client.CreateTriggerAsync(collection2, triggerNoOperation).Result;
            }
            catch (Exception ex)
            {
                Assert.IsNotNull(ex);
                Assert.IsNotNull(ex.InnerException);
                Assert.IsTrue(ex.InnerException.Message.Contains("The input content is invalid because the required properties - 'triggerOperation; ' - are missing"));
            }

            // TODO: uncomment when preserializedScripts is enabled.
            //// failure test - trigger with empty body
            //Trigger triggerEmptyBody = new Trigger
            //{
            //    Id = "triggerEmptyBody",
            //    Body = @"",
            //    TriggerType = TriggerType.Pre,
            //    TriggerOperation = TriggerOperation.All
            //};
            //try
            //{
            //    retrievedTrigger = CreateTriggerAndValidateAsync(client, collection2, triggerEmptyBody).Result;
            //    Assert.Fail("Script with syntax error should have failed when being stored");
            //}
            //catch (AggregateException e)
            //{
            //    Assert.IsNotNull(e.InnerException);
            //    Assert.IsInstanceOfType(e.InnerException, typeof(DocumentClientException));
            //    TestCommon.AssertException((DocumentClientException)e.InnerException, HttpStatusCode.BadRequest);
            //    Assert.IsTrue(e.InnerException.Message.Contains("Encountered exception while compiling Javascript."));
            //}

            // failure test - trigger on resource other than document, say database
            Database dbToCreate = new Database
            {
                Id = "temp" + Guid.NewGuid().ToString()
            };
            try
            {
                dbToCreate = client.CreateDatabaseAsync(dbToCreate, new Documents.Client.RequestOptions { PreTriggerInclude = new List<string> { "t1" } }).Result;
            }
            catch (Exception e)
            {
                Assert.IsNotNull(e);
                Assert.IsNotNull(e.InnerException);

                DocumentClientException de = e.InnerException as DocumentClientException;
                Assert.AreEqual(HttpStatusCode.BadRequest.ToString(), de.Error.Code);
            }

            // failure test - trigger on non-CRUD operation
            INameValueCollection headers = new StringKeyValueCollection();
            headers.Add("x-ms-pre-trigger-include", "t1");

            try
            {
                dynamic docFailure = client.ReadFeed<Document>(collection1.ResourceId, headers);
                // It actually always succeed here.
                // Assert.Fail("It should fail with trigger on non-CRUD operation");
            }
            catch (DocumentClientException e)
            {
                Assert.IsNotNull(e);
                Assert.AreEqual(HttpStatusCode.BadRequest.ToString(), e.Error.Code);
            }

            // TODO: uncomment when preserializeScripts is enabled.
            //            // precompilation should catch errors on create
            //            Trigger triggerSyntaxError = new Trigger
            //            {
            //                Id = "trigger" + Guid.NewGuid().ToString(),
            //                Body = @"
            //                    method() { // method is invalid identifier
            //                        for(var i = 0; i < 10; i++) getContext().getResponse().appendValue('Body', i);
            //                    }",
            //                TriggerType = TriggerType.Pre,
            //                TriggerOperation = TriggerOperation.All
            //            };

            //            try
            //            {
            //                Trigger failureTrigger = client.CreateTriggerAsync(collection2, triggerSyntaxError).Result;
            //                Assert.Fail("Script with syntax error should have failed when being stored");
            //            }
            //            catch (AggregateException e)
            //            {
            //                Assert.IsNotNull(e.InnerException);
            //                Assert.IsInstanceOfType(e.InnerException, typeof(DocumentClientException));
            //                TestCommon.AssertException((DocumentClientException)e.InnerException, HttpStatusCode.BadRequest);
            //                Assert.IsTrue(e.InnerException.Message.Contains("Encountered exception while compiling Javascript."));
            //            }

            // 2. Request and response objects

            // set request body - pretrigger
            Trigger request1 = new Trigger
            {
                Id = "request1",
                Body = @"function() {
                    var docBody = getContext().getRequest().getBody();
                    if(docBody.id != 'abc') throw 'name mismatch';
                    docBody.id = 'def';
                    getContext().getRequest().setBody(docBody);
                };",
                TriggerType = Documents.TriggerType.Pre,
                TriggerOperation = Documents.TriggerOperation.All
            };
            retrievedTrigger = CreateTriggerAndValidateAsync(client, collection2, request1).Result;

            dynamic docrequest1 = GatewayTests.CreateDocument(client, baseUri, collection2, "abc", "empty", 0, pretrigger: "request1");
            Assert.AreEqual("def", docrequest1.Id);

            DocumentCollection collection3 = TestCommon.CreateCollectionAsync(client, database, (new DocumentCollection { Id = "TestTriggers" + Guid.NewGuid().ToString(), PartitionKey = partitionKeyDefinition })).Result;

            // set request body multiple times
            Trigger request2 = new Trigger
            {
                Id = "request2",
                Body = @"function() {
                    for (var i = 0; i < 200; i++)
                        { 
                        var item = getContext().getRequest().getBody();
                        item.id += 'a';
                        getContext().getRequest().setBody(item);
                        }
                };",
                TriggerType = Documents.TriggerType.Pre,
                TriggerOperation = Documents.TriggerOperation.All
            };
            retrievedTrigger = CreateTriggerAndValidateAsync(client, collection3, request2).Result;

            dynamic docrequest2 = GatewayTests.CreateDocument(client, baseUri, collection3, "doc", "empty", 0, pretrigger: "request2");
            Assert.AreEqual(203, docrequest2.Id.Length);

            // no response in pre-trigger
            Trigger request3 = new Trigger
            {
                Id = "request3",
                Body = @"function() {
                    var exceptionSeen = false;
                    try { getContext().getResponse(); }
                    catch (err) { exceptionSeen = true; }
                    if (!exceptionSeen) throw 'expected exception not seen';

                    var item = getContext().getRequest().getBody();
                    item.id = 'noresponse';
                    getContext().getRequest().setValue('Body', item);
                }",
                TriggerType = Documents.TriggerType.Pre,
                TriggerOperation = Documents.TriggerOperation.All
            };
            retrievedTrigger = CreateTriggerAndValidateAsync(client, collection3, request3).Result;

            dynamic docrequest3 = GatewayTests.CreateDocument(client, baseUri, collection3, "noname", "empty", 0, pretrigger: "request3");
            Assert.AreEqual("noresponse", docrequest3.Id);

            // not allowed to set headers in pre-trigger
            Trigger request4 = new Trigger
            {
                Id = "request4",
                Body = @"function() {
                    var exceptionSeen = false;
                    try { getContext().getRequest().setValue('Test', '123');; }
                    catch (err) { exceptionSeen = true; }
                    if (!exceptionSeen) throw 'expected exception not seen';

                    var item = getContext().getRequest().getBody();
                    item.id = 'noheaders';
                    getContext().getRequest().setValue('Body', item);
                }",
                TriggerType = Documents.TriggerType.Pre,
                TriggerOperation = Documents.TriggerOperation.All
            };
            retrievedTrigger = CreateTriggerAndValidateAsync(client, collection3, request4).Result;

            ResourceResponse<Document> docrequest4 = client.CreateDocumentAsync(collection3, new Document { Id = "noname" }, new Documents.Client.RequestOptions { PreTriggerInclude = new List<string> { "request4" } }).Result;
            Assert.IsTrue(docrequest4.Resource.Id == "noheaders");
            Assert.IsTrue(docrequest4.ResponseHeaders["Test"] == null);

            // post-trigger response - contains quota details
            Trigger responseQuotaHeader = new Trigger
            {
                Id = "responseQuotaHeader",
                Body = @"function() {
                    var quotaCurrentUsage = getContext().getResponse().getResourceQuotaCurrentUsage();
                    var quotaMax = getContext().getResponse().getMaxResourceQuota();

                    var postdoc = getContext().getResponse().getBody();
                    postdoc.Title = quotaCurrentUsage;
                    postdoc.Author = quotaMax;
                    getContext().getResponse().setValue('Body', postdoc);
                }",
                TriggerType = Documents.TriggerType.Post,
                TriggerOperation = Documents.TriggerOperation.All
            };
            retrievedTrigger = CreateTriggerAndValidateAsync(client, collection3, responseQuotaHeader).Result;

            Book docresponseQuotaHeader = (dynamic)client.CreateDocumentAsync(collection3, new Book { Id = "quotaDocument" }, new Documents.Client.RequestOptions { PostTriggerInclude = new List<string> { "responseQuotaHeader" } }).Result.Resource;
            Assert.IsTrue(docresponseQuotaHeader.Author.Contains("collectionSize"));
            Assert.IsTrue(docresponseQuotaHeader.Title.Contains("collectionSize"));

            // 3. CRUD

            // trigger operation type mismatch
            Trigger triggerOpType = new Trigger
            {
                Id = "triggerOpType",
                Body = @"function() { }",
                TriggerType = Documents.TriggerType.Post,
                TriggerOperation = Documents.TriggerOperation.Delete
            };
            retrievedTrigger = CreateTriggerAndValidateAsync(client, collection3, triggerOpType).Result;

            exceptionThrown = false;
            try
            {
                dynamic docoptype = GatewayTests.CreateDocument(client, baseUri, collection3, "Docoptype", "empty", 0, null, posttrigger: "triggerOpType");
            }
            catch (DocumentClientException e)
            {
                Assert.IsNotNull(e);
                exceptionThrown = true;
            }
            Assert.IsTrue(exceptionThrown, "mismatch in trigger operation type didn't cause failure");

            // to test if post trigger can abort transaction
            Trigger triggerAbortTransaction = new Trigger
            {
                Id = "triggerAbortTransaction",
                Body = @"function() { throw 'always throw';}",
                TriggerType = Documents.TriggerType.Post,
                TriggerOperation = Documents.TriggerOperation.All
            };
            retrievedTrigger = CreateTriggerAndValidateAsync(client, collection3, triggerAbortTransaction).Result;

            exceptionThrown = false;
            try
            {
                dynamic docabort = GatewayTests.CreateDocument(client, baseUri, collection3, "Docabort", "empty", 0, null, posttrigger: "triggerAbortTransaction");
            }
            catch
            {
                exceptionThrown = true;
            }
            Assert.IsTrue(exceptionThrown, "always throw post trigger didnt not cause create document to fail");

            DocumentFeedResponse<Document> docCollection = client.ReadFeed<Document>(collection3.GetIdOrFullName());

            foreach (Document doc in docCollection)
            {
                Assert.AreNotEqual(doc.Id, "Docabort"); // make sure the doc isnt present
            }

            DocumentCollection collection4 = TestCommon.CreateCollectionAsync(client, database, (new DocumentCollection { Id = "TestTriggers" + Guid.NewGuid().ToString(), PartitionKey = partitionKeyDefinition })).Result;

            // delete post trigger
            Trigger deletePostTrigger = new Trigger
            {
                Id = "deletePostTrigger",
                Body = @"function() {
                var client = getContext().getCollection();
                var item = getContext().getResponse().getBody();
                function callback(err, docFeed, responseOptions) 
                { 
                    if(err) throw 'Error while creating document'; 
                    if(docFeed.length > 0 )
                    {
                        var doc = null;
                        for(var i = 0; i < docFeed.length; i++)
                        {
                            //if(docFeed[i].id && docFeed[i].id != item.id)
                            if(docFeed[i].id && docFeed[i].id == item.id)
                            {
                            doc = docFeed[i];
                            break;
                            }
                        }
                        if(doc != null)
                        { 
                            //client.replaceDocument(doc._self, {newDocProperty : 1, etag : doc.etag}, {}, function(err, respons) { if (err) throw new Error('error');});
                            client.deleteDocument(doc._self, function(err) {if(err) throw 'Error while deleting document';});
                        }
                    }
                    if(responseOptions.continuation) client.readDocuments(client.getSelfLink(), { pageSize : 10, continuation : responseOptions.continuation }, callback);
                }; 
                client.readDocuments(client.getSelfLink(), { pageSize : 10}, callback);}",
                TriggerType = Documents.TriggerType.Post,
                TriggerOperation = Documents.TriggerOperation.All
            };
            retrievedTrigger = CreateTriggerAndValidateAsync(client, collection4, deletePostTrigger).Result;

            dynamic docDeletePostTrigger = null;
            try
            {
                docDeletePostTrigger = GatewayTests.CreateDocument(client, baseUri, collection4, "Doc4", "Prop1Value", 101, null, posttrigger: "deletePostTrigger");
            }
            catch (Exception e)
            {
                Logger.LogLine(e.Message);
                Assert.Fail(e.Message);
            }

            try
            {
                Document docRead = client.Read<Document>((string)docDeletePostTrigger.ResourceId);
                Assert.Fail("Delete in post trigger didn't succeed");
            }
            catch
            {
                Logger.LogLine("Exception thrown when trying to read deleted document as expected");
            }

            // 4. Multiple triggers
            exceptionThrown = false;
            try
            {
                Document doc5 = client.CreateDocumentAsync(collection4, new Document { Id = "Doc5" }, new Documents.Client.RequestOptions { PreTriggerInclude = new List<string> { "t1", "t3" } }).Result.Resource;
            }
            catch (Exception e)
            {
                Assert.IsNotNull(e);
                DocumentClientException de = e.InnerException as DocumentClientException;
                Assert.IsNotNull(de);
                exceptionThrown = true;
            }
            Assert.IsTrue(exceptionThrown, "multiple pre-triggers didn't cause failure");

            exceptionThrown = false;
            try
            {
                ResourceResponse<Document> docMultiple1 = client.CreateDocumentAsync(collection4, new Document { Id = "multipleHeaders1" }, new Documents.Client.RequestOptions { PreTriggerInclude = new List<string> { "t1" }, PostTriggerInclude = new List<string> { "response2", "multiple1" } }).Result;
            }
            catch (Exception e)
            {
                Assert.IsNotNull(e);
                DocumentClientException de = e.InnerException as DocumentClientException;
                Assert.IsNotNull(de);
                exceptionThrown = true;
            }
            Assert.IsTrue(exceptionThrown, "multiple post-triggers didn't cause failure");

            // re-enable these tests if we re-enable multiple triggers
            //            // pre-trigger request body
            //            Document doc5 = client.CreateDocumentAsync(collection1, new Document { Id =  "Doc5" }, new RequestOptions { PreTriggerInclude = new List<string> { "t1", "t3" } }).Result.Resource;
            //            Assert.AreEqual("doc5t1t3", doc5.Id);

            //            // check order
            //            Document doc6 = client.CreateDocumentAsync(collection1, new Document { Id =  "Doc6" }, new RequestOptions { PreTriggerInclude = new List<string> { "t3", "t1" } }).Result.Resource;
            //            Assert.AreEqual("DOC6T3t1", doc6.Id);

            //            // multiple of same name
            //            Document doc7 = client.CreateDocumentAsync(collection1, new Document { Id =  "Doc7" }, new RequestOptions { PreTriggerInclude = new List<string> { "t1", "t1", "t1" } }).Result.Resource;
            //            Assert.AreEqual("DOC7T1T1t1", doc7.Id);

            //            // post-trigger added headers
            //            Trigger multiple1 = new Trigger
            //            {
            //                Id =  "multiple1",
            //                Body = @"function() {
            //                    var predocname = getContext().getRequest().getValue('predocname');
            //                    var postdocname = getContext().getResponse().getValue('postdocname');
            //                    getContext().getResponse().setValue('predocname', predocname + 'multiple1');
            //                    getContext().getResponse().setValue('postdocnamenew', postdocname + 'multiple1');
            //                };",
            //                TriggerType = TriggerType.Post,
            //                TriggerOperation = TriggerOperation.All
            //            };
            //            retrievedTrigger = CreateTriggerAndValidateAsync(client, collection1, multiple1).Result;

            //            ResourceResponse<Document> docMultiple1 = client.CreateDocumentAsync(collection1, new Document { Id =  "multipleHeaders1" }, new RequestOptions { PreTriggerInclude = new List<string> { "t1" }, PostTriggerInclude = new List<string> { "response2", "multiple1" } }).Result;
            //            Assert.IsTrue(docMultiple1.Resource.Id == "MULTIPLEHEADERS1t1");
            //            Assert.IsTrue(docMultiple1.ResponseHeaders["predocname"] == "MULTIPLEHEADERS1t1response2multiple1");
            //            Assert.IsTrue(docMultiple1.ResponseHeaders["postdocname"] == "MULTIPLEHEADERS1t1response2");
            //            Assert.IsTrue(docMultiple1.ResponseHeaders["postdocnamenew"] == "MULTIPLEHEADERS1t1response2multiple1");

            //            // check order
            //            ResourceResponse<Document> docMultiple2 = client.CreateDocumentAsync(collection1, new Document { Id =  "multipleHeaders2" }, new RequestOptions { PreTriggerInclude = new List<string> { "t1" }, PostTriggerInclude = new List<string> { "multiple1", "response2" } }).Result;
            //            Assert.IsTrue(docMultiple2.Resource.Id == "MULTIPLEHEADERS2t1");
            //            Assert.IsTrue(docMultiple2.ResponseHeaders["predocname"] == "MULTIPLEHEADERS2t1response2");
            //            Assert.IsTrue(docMultiple2.ResponseHeaders["postdocname"] == "MULTIPLEHEADERS2t1response2");
            //            Assert.IsTrue(docMultiple2.ResponseHeaders["postdocnamenew"] == "undefinedmultiple1");

            //            // multiple of same
            //            ResourceResponse<Document> docMultiple3 = client.CreateDocumentAsync(collection1, new Document { Id =  "multipleHeaders3" }, new RequestOptions { PreTriggerInclude = new List<string> { "t1" }, PostTriggerInclude = new List<string> { "response2", "multiple1", "multiple1", "multiple1" } }).Result;
            //            Assert.IsTrue(docMultiple1.Resource.Id == "MULTIPLEHEADERS3t1");
            //            Assert.IsTrue(docMultiple1.ResponseHeaders["predocname"] == "MULTIPLEHEADERS3t1response2multiple1multiple1multiple1");
            //            Assert.IsTrue(docMultiple1.ResponseHeaders["postdocname"] == "MULTIPLEHEADERS3t1response2");
            //            Assert.IsTrue(docMultiple1.ResponseHeaders["postdocnamenew"] == "MULTIPLEHEADERS3t1response2multiple1");
        }

        [TestMethod]
        public async Task ValidateLongProcessingStoredProcedures()
        {
            CosmosClient client = TestCommon.CreateCosmosClient(true);

            CosmosDatabase database = await client.Databases.CreateDatabaseAsync(Guid.NewGuid().ToString());
            PartitionKeyDefinition partitionKeyDefinition = new PartitionKeyDefinition { Paths = new System.Collections.ObjectModel.Collection<string>(new[] { "/id" }), Kind = PartitionKind.Hash };
            CosmosContainerSettings inputCollection = new CosmosContainerSettings {
                Id = "ValidateExecuteSprocs",
                PartitionKey = partitionKeyDefinition

            };
            CosmosContainer collection = await database.Containers.CreateContainerAsync(inputCollection);

            Document documentDefinition = new Document() { Id = Guid.NewGuid().ToString() };
<<<<<<< HEAD
            Document document = await collection.Items.CreateItemAsync<Document>(documentDefinition, new ItemRequestOptions { PartitionKey = documentDefinition.Id });
=======
            Document document = await collection.CreateItemAsync<Document>(documentDefinition.Id, documentDefinition);
>>>>>>> 77d12653
            string script = @"function() {
                var output = 0;
                function callback(err, docFeed, responseOptions) {
                    if(err) throw 'Error while reading document';
                    output++;
                    __.response.setBody(output);
                    __.readDocuments(__.getSelfLink(), { pageSize : 1, continuation : responseOptions.continuation }, callback);
                };
                __.readDocuments(__.getSelfLink(), { pageSize : 1, continuation : ''}, callback);
            }";
            //Script cannot timeout.
            CosmosScripts cosmosScripts = collection.GetScripts();
            CosmosStoredProcedureSettings storedProcedure = await cosmosScripts.CreateStoredProcedureAsync(new CosmosStoredProcedureSettings("scriptId", script));
            string result = await cosmosScripts.ExecuteStoredProcedureAsync<object ,string >(id : "scriptId", partitionKey : documentDefinition.Id, input : null);
            await database.DeleteAsync();
        }

        [TestMethod]
        public async Task ValidateSprocWithFailedUpdates()
        {
            CosmosClient client = TestCommon.CreateCosmosClient(true);

            CosmosDatabase database = await client.Databases.CreateDatabaseAsync(Guid.NewGuid().ToString());
            PartitionKeyDefinition partitionKeyDefinition = new PartitionKeyDefinition { Paths = new System.Collections.ObjectModel.Collection<string>(new[] { "/id" }), Kind = PartitionKind.Hash };
            CosmosContainerSettings inputCollection = new CosmosContainerSettings
            {
                Id = "ValidateSprocWithFailedUpdates" + Guid.NewGuid().ToString(),
                PartitionKey = partitionKeyDefinition

            };
            CosmosContainer collection = await database.Containers.CreateContainerAsync(inputCollection);


            dynamic document = new Document
            {
                Id = Guid.NewGuid().ToString()
            };

            await collection.CreateItemAsync(document.Id, document);

            string script = string.Format(CultureInfo.InvariantCulture, @" function() {{
                var client = getContext().getCollection();                
                client.createDocument(client.getSelfLink(), {{ id: '{0}', a : 2, b : 'b', unindexed : 1}}, {{ }}, function(err, docCreated, options) {{ 
                   if(err) {{
                     getContext().getResponse().setBody('dummy response'); 
                   }} 
                   else {{
                     getContext().getResponse().setBody(docCreated);  
                     
                   }}
                }});
            }}", document.Id);


            //Script cannot timeout.
            try
            {
                CosmosScripts cosmosScripts = collection.GetScripts();
                CosmosStoredProcedureSettings storedProcedure = await cosmosScripts.CreateStoredProcedureAsync(new CosmosStoredProcedureSettings("scriptId", script));
                string result = await cosmosScripts.ExecuteStoredProcedureAsync<object, string>(document.Id, "scriptId", input: null);
            }
            catch (DocumentClientException exception)
            {
                Assert.Fail("Exception should not have occurred. {0}", exception.InnerException.ToString());
            }
            await database.DeleteAsync();
        }

        [TestMethod]
        public async Task ValidateSystemSproc()
        {
            await ValidateSystemSprocInternal(true);
#if DIRECT_MODE
            // DIRECT MODE has ReadFeed issues in the Public emulator
            ValidateSystemSprocInternal(false, Protocol.Https);
            ValidateSystemSprocInternal(false, Protocol.Tcp);
#endif
        }

        internal async Task ValidateSystemSprocInternal(bool useGateway, Protocol protocol = Protocol.Tcp)
        {
            CosmosClient client = TestCommon.CreateCosmosClient(useGateway);
            PartitionKeyDefinition partitionKeyDefinition = new PartitionKeyDefinition { Paths = new System.Collections.ObjectModel.Collection<string>(new[] { "/pk" }), Kind = PartitionKind.Hash };
            CosmosDatabase database = await client.Databases.CreateDatabaseAsync(Guid.NewGuid().ToString());
            CosmosContainerSettings collectionSpec = new CosmosContainerSettings
            {
                Id = "ValidateSystemSproc" + Guid.NewGuid().ToString(),
                PartitionKey = partitionKeyDefinition
            };
            CosmosContainer collection = await database.Containers.CreateContainerAsync(collectionSpec);

            CosmosScripts cosmosScripts = collection.GetScripts();
            CosmosStoredProcedureSettings sprocUri = await cosmosScripts.ReadStoredProcedureAsync("__.sys.echo");
            string input = "foobar";

            string result = string.Empty;
            try
            {
                result = cosmosScripts.ExecuteStoredProcedureAsync<string, string>("anyPk", "__.sys.echo", input).Result;
            }
            catch (DocumentClientException exception)
            {
                Assert.Fail("Exception should not have occurred. {0}", exception.InnerException.ToString());
            }

            Assert.AreEqual(input, result);
            await database.DeleteAsync();
        }

        /*
        [TestMethod]
        public void ValidateStoredProcedures()
        {

            // RID routing
#if DIRECT_MODE
            // DIRECT MODE has ReadFeed issues in the Public emulator
            ValidateStoredProceduresInternal(false, false, Protocol.Tcp);
            ValidateStoredProceduresInternal(false, false, Protocol.Https);
#endif
            ValidateStoredProceduresInternal(true, false);

            // name routing
#if DIRECT_MODE
            // DIRECT MODE has ReadFeed issues in the Public emulator
            ValidateStoredProceduresInternal(false, true, Protocol.Tcp);
            ValidateStoredProceduresInternal(false, true, Protocol.Https);
#endif
            ValidateStoredProceduresInternal(true, true);
        }

        public void ValidateStoredProceduresInternal(bool useGateway, bool useNameRouting, Protocol protocol = Protocol.Tcp)
        {
            DocumentClient client = TestCommon.CreateClient(useGateway, protocol);

            TestCommon.DeleteAllDatabasesAsync().Wait();

            Database database = TestCommon.CreateOrGetDatabase(client);

            DocumentCollection inputCollection = new DocumentCollection { Id = "ValidateExecuteSprocs" + Guid.NewGuid().ToString() };

            IndexingPolicyOld indexingPolicyOld = new IndexingPolicyOld();
            indexingPolicyOld.IndexingMode = IndexingMode.Consistent;

            IndexingPath includedPath = new IndexingPath
            {
                Path = "/"
            };
            indexingPolicyOld.IncludedPaths.Add(includedPath);
            indexingPolicyOld.ExcludedPaths.Add(@"/""unindexed""/?");

            inputCollection.IndexingPolicy = IndexingPolicyTranslator.TranslateIndexingPolicyV1ToV2(indexingPolicyOld);
            DocumentCollection collection = client.Create(database.ResourceId, inputCollection);

#region basic capabilities
            // concat test
            string script = "function() { getContext().getResponse().setBody('a' + (1+2)); }";
            string result = GatewayTests.CreateExecuteAndDeleteProcedure<string>(client, collection, script);
            Assert.AreEqual("a3", result);

            // setting response body
            StoredProcedure storedProcedureResponseSetter = new StoredProcedure
            {
                Id = "storedProcedure" + Guid.NewGuid(),
                Body = @"
                    function() {
                        for(var i = 0; i < 1000; i++)
                        {
                            var item = getContext().getResponse().getBody();
                            if (i > 0 && item != i - 1) throw 'body mismatch';
                            getContext().getResponse().setBody(i);
                        }
                    }"
            };
            StoredProcedure retrievedStoredProcedure = client.CreateStoredProcedureAsync(collection, storedProcedureResponseSetter).Result;
            int resultInteger = GetStoredProcedureExecutionResult<int>(client, retrievedStoredProcedure);
            Assert.IsTrue(resultInteger == 999);
            client.Delete<StoredProcedure>(retrievedStoredProcedure.ResourceId);

            // appending response body
            StoredProcedure storedProcedureResponseAppender = new StoredProcedure
            {
                Id = "storedProcedure" + Guid.NewGuid().ToString(),
                Body = @"
                    function() {
                        for(var i = 0; i < 10; i++) getContext().getResponse().appendValue('Body', i);
                    }"
            };
            retrievedStoredProcedure = client.CreateStoredProcedureAsync(collection, storedProcedureResponseAppender).Result;
            resultInteger = GetStoredProcedureExecutionResult<int>(client, retrievedStoredProcedure);
            Assert.IsTrue(resultInteger == 123456789);
            client.Delete<StoredProcedure>(retrievedStoredProcedure.ResourceId);

            // TODO: uncomment when preserializeScripts is enalbed.
            //            // precompilation should catch errors on create
            //            StoredProcedure storedProcedureResponseSyntaxError = new StoredProcedure
            //            {
            //                Id =  "storedProcedure" + Guid.NewGuid().ToString(),
            //                Body = @"
            //                    method() { // method is invalid identifier
            //                        for(var i = 0; i < 10; i++) getContext().getResponse().appendValue('Body', i);
            //                    }"
            //            };

            //            try
            //            {
            //                retrievedStoredProcedure = client.CreateStoredProcedureAsync(collection.SelfLink, storedProcedureResponseSyntaxError).Result;
            //                Assert.Fail("Script with syntax error should have failed when being stored");
            //            }
            //            catch (AggregateException e)
            //            {
            //                Assert.IsNotNull(e.InnerException);
            //                Assert.IsInstanceOfType(e.InnerException, typeof(DocumentClientException));
            //                TestCommon.AssertException((DocumentClientException)e.InnerException, HttpStatusCode.BadRequest);
            //                Assert.IsTrue(e.InnerException.Message.Contains("Encountered exception while compiling Javascript."));
            //            }

            // Parameter passing: validate that when we use dynamic fields of a document passed as parameter,
            // these fields are not lost.
            StoredProcedure storedProcedureValidateDynamicParams = new StoredProcedure
            {
                Id = "storedProcedure" + Guid.NewGuid().ToString(),
                Body = @"
                    function(doc) {
                        getContext().getResponse().setBody({ id: doc.id, dynamicField: doc.dynamicField, });
                    }"
            };

            retrievedStoredProcedure = client.CreateStoredProcedureAsync(collection, storedProcedureValidateDynamicParams).Result;
            string documentWithDynamicFieldId = "doc" + Guid.NewGuid();
            dynamic documentWithDynamicField = new Document { Id = documentWithDynamicFieldId };
            string dynamicFieldValue = "find me if you can";
            documentWithDynamicField.dynamicField = dynamicFieldValue;
            dynamic dynamicResult = GetStoredProcedureExecutionResult<dynamic>(client, retrievedStoredProcedure, documentWithDynamicField);
            Assert.AreEqual(dynamicFieldValue, (string)dynamicResult.dynamicField, "Dynamic field didn't make the round-trip.");
            Assert.AreEqual(documentWithDynamicFieldId, (string)dynamicResult.id, "Document name got lost.");
            client.Delete<StoredProcedure>(retrievedStoredProcedure.ResourceId);

            // Exception with specific sub-status code.
            StoredProcedure storedProcedureSubStatusCode = new StoredProcedure
            {
                Id = "storedProcedure" + Guid.NewGuid().ToString(),
                Body = @"function() { throw new Error(1234, 'Error 1234'); }"
            };

            retrievedStoredProcedure = client.CreateStoredProcedureAsync(collection, storedProcedureSubStatusCode).Result;
            try
            {
                client.ExecuteStoredProcedureAsync<object>(retrievedStoredProcedure).Wait();
                Assert.Fail("Should throw and not get here");
            }
            catch (AggregateException ex)
            {
                Assert.AreEqual(HttpStatusCode.BadRequest, ((DocumentClientException)ex.InnerException).StatusCode);
                Assert.AreEqual(1234, (int)((DocumentClientException)ex.InnerException).GetSubStatus());
                Assert.IsFalse(string.IsNullOrEmpty(ex.InnerException.Message));
            }

            client.Delete<StoredProcedure>(retrievedStoredProcedure.ResourceId);

            // Exception with no sub-status code.
            StoredProcedure storedProcedureNoSubStatusCode = new StoredProcedure
            {
                Id = "storedProcedure" + Guid.NewGuid().ToString(),
                Body = @"function() { throw new Error('Error'); }"
            };

            retrievedStoredProcedure = client.CreateStoredProcedureAsync(collection, storedProcedureNoSubStatusCode).Result;
            try
            {
                client.ExecuteStoredProcedureAsync<object>(retrievedStoredProcedure).Wait();
                Assert.Fail("Should throw and not get here");
            }
            catch (AggregateException ex)
            {
                Assert.AreEqual(HttpStatusCode.BadRequest, ((DocumentClientException)ex.InnerException).StatusCode);
                Assert.AreEqual(SubStatusCodes.Unknown, ((DocumentClientException)ex.InnerException).GetSubStatus());
                Assert.IsFalse(string.IsNullOrEmpty(ex.InnerException.Message));
            }

            client.Delete<StoredProcedure>(retrievedStoredProcedure.ResourceId);

            // Exception due to compile error.
            StoredProcedure storedProcedureCompileError = new StoredProcedure
            {
                Id = "storedProcedure" + Guid.NewGuid().ToString(),
                Body = @"function() { This is to create a Compile Error! }"
            };

            retrievedStoredProcedure = client.CreateStoredProcedureAsync(collection, storedProcedureCompileError).Result;
            try
            {
                client.ExecuteStoredProcedureAsync<object>(retrievedStoredProcedure).Wait();
                Assert.Fail("Should throw and not get here");
            }
            catch (AggregateException ex)
            {
                Assert.AreEqual(HttpStatusCode.BadRequest, ((DocumentClientException)ex.InnerException).StatusCode);
                Assert.AreEqual(SubStatusCodes.ScriptCompileError, ((DocumentClientException)ex.InnerException).GetSubStatus());
                Assert.IsFalse(string.IsNullOrEmpty(ex.InnerException.Message));
            }

            client.Delete<StoredProcedure>(retrievedStoredProcedure.ResourceId);
#endregion

#region document scripts
            // create document
            script = string.Format(CultureInfo.InvariantCulture, @" function() {{
                var client = getContext().getCollection();                
                client.createDocument(client.{0}, {{ id: 'testDoc', a : 2, b : 'b', unindexed : 1}}, {{}}, function(err, docCreated, options) {{ 
                   if(err) throw new Error('Error while creating document: ' + err.message); 
                   else {{
                     getContext().getResponse().setBody(docCreated);  
                   }}
                }});}}", useNameRouting ? "getAltLink()" : "getSelfLink()");

            Document createdDocument = GatewayTests.CreateExecuteAndDeleteProcedure<Document>(client, collection, script);
            Assert.IsTrue(createdDocument.GetPropertyValue<int>("a") == 2);
            Assert.IsTrue(createdDocument.GetPropertyValue<string>("b") == "b");

            // create second document
            script = string.Format(CultureInfo.InvariantCulture, @"function() {{
                var client = getContext().getCollection();
                client.createDocument(client.{0}, {{ id: 'testDoc2', aa : 22, bb : 'bb', unindexed : 1}}, {{}}, function(err, docCreated) {{ 
                   if(err) throw 'Error while creating document'; 
                   else getContext().getResponse().setBody(JSON.stringify(docCreated)); 
                }});}}", useNameRouting ? "getAltLink()" : "getSelfLink()");

            result = GatewayTests.CreateExecuteAndDeleteProcedure<string>(client, collection, script);

            Assert.IsTrue(result.Contains("\"aa\":22,\"bb\":\"bb\""));

            // list documents
            script = string.Format(CultureInfo.InvariantCulture, @"function() {{
                var client = getContext().getCollection();
                function callback(err, docFeed, responseOptions) {{
                    if(err) throw 'Error while reading documents';
                    docFeed.forEach(function(doc, i, arr) {{ getContext().getResponse().appendBody(JSON.stringify(doc));  }});
                        if(responseOptions.continuation) {{
                            client.readDocuments(client.{0}, {{ pageSize : 1, continuation : responseOptions.continuation }}, callback);
                        }};
                }};
                client.readDocuments(client.{0}, {{ pageSize : 1, continuation : ''}}, callback);}}", useNameRouting ? "getAltLink()" : "getSelfLink()");
            result = GatewayTests.CreateExecuteAndDeleteProcedure<string>(client, collection, script);
            Assert.IsTrue(result.Contains("\"a\":2,\"b\":\"b\""));
            Assert.IsTrue(result.Contains("\"aa\":22,\"bb\":\"bb\""));

            // query documents
            script = string.Format(CultureInfo.InvariantCulture, @"function() {{
                var client = getContext().getCollection();
                var recurseCount = 0;
                function callback(err, docFeed, responseOptions) {{
                    if(err) throw new Error('Error while querying documents' + err.message + ' after recursing: ' + recurseCount + ' times.');
                    recurseCount++;
                    docFeed.forEach(function(frag, i, arr) {{ getContext().getResponse().appendBody(JSON.stringify(frag));  }});
                        if(responseOptions.continuation) {{
                            client.queryDocuments(client.{0}, 'select * from root r where r.bb = ""bb""', {{ pageSize : 10, continuation : responseOptions.continuation }}, callback);
                        }};
                }};
                client.queryDocuments(client.{0}, 'select * from root r where r.bb = ""bb""', {{ pageSize : 10, continuation : ''}}, callback);}}", useNameRouting ? "getAltLink()" : "getSelfLink()");

            Retry(() =>
            {
                result = GatewayTests.CreateExecuteAndDeleteProcedure<string>(client, collection, script);

                if (string.IsNullOrEmpty(result))
                    throw new Exception("Not yet indexed");
            });
            Assert.IsTrue(result.Contains("bb"));

            // query documents - underscore
            script = @"function() {
                var variableForCapture = 'bb';
                __.filter(function(r) { return r.bb == variableForCapture; });
            }";

            Retry(() =>
            {
                result = GatewayTests.CreateExecuteAndDeleteProcedure<string>(client, collection, script);

                if (string.IsNullOrEmpty(result))
                    throw new Exception("Not yet indexed");
            });
            Assert.IsTrue(result.Contains("bb"));

            // query documents - fails without enable scan
            script = string.Format(CultureInfo.InvariantCulture, @"function() {{
                var client = getContext().getCollection();
                var recurseCount = 0;
                function callback(err, docFeed, responseOptions) {{
                    if(err) throw new Error('Error while querying documents' + err.message + ' after recursing: ' + recurseCount + ' times.');
                    recurseCount++;
                    docFeed.forEach(function(frag, i, arr) {{ getContext().getResponse().appendBody(JSON.stringify(frag));  }});
                        if(responseOptions.continuation) {{
                            client.queryDocuments(client.{0}, 'select * from root r where r.unindexed = 1', {{ pageSize : 10, continuation : responseOptions.continuation }}, callback);
                        }};
                }};
                client.queryDocuments(client.{0}, 'select * from root r where r.unindexed = 1', {{ pageSize : 10, continuation : ''}}, callback);}}", useNameRouting ? "getAltLink()" : "getSelfLink()");

            Retry(() =>
            {
                bool bRequiredExceptionSeen = false;
                try
                {
                    result = GatewayTests.CreateExecuteAndDeleteProcedure<string>(client, collection, script);
                }
                catch (Exception e)
                {
                    if (e != null &&
                        e.InnerException != null &&
                        e.InnerException.Message.Contains("An invalid query has been specified with filters against path(s) excluded from indexing. Consider adding allow scan header in the request"))
                    {
                        bRequiredExceptionSeen = true;
                    }
                    else
                    {
                        throw;
                    }
                }

                if (string.IsNullOrEmpty(result) && !bRequiredExceptionSeen)
                    throw new Exception("Not yet indexed");
            });

            // query documents - enable scan
            script = string.Format(CultureInfo.InvariantCulture, @"function() {{
                var client = getContext().getCollection();
                var recurseCount = 0;
                function callback(err, docFeed, responseOptions) {{
                    if(err) throw new Error('Error while querying documents' + err.message + ' after recursing: ' + recurseCount + ' times.');
                    recurseCount++;
                    docFeed.forEach(function(frag, i, arr) {{ getContext().getResponse().appendBody(JSON.stringify(frag));  }});
                        if(responseOptions.continuation) {{
                            client.queryDocuments(client.{0}, 'select * from root r where r.unindexed = 1', {{ pageSize : 10, continuation : responseOptions.continuation, enableScan : true }}, callback);
                        }};
                }};
                client.queryDocuments(client.{0}, 'select * from root r where r.unindexed = 1', {{ pageSize : 10, continuation : '', enableScan : true}}, callback);}}", useNameRouting ? "getAltLink()" : "getSelfLink()");

            Retry(() =>
            {
                result = GatewayTests.CreateExecuteAndDeleteProcedure<string>(client, collection, script);

                if (string.IsNullOrEmpty(result))
                    throw new Exception("Not yet indexed");
            });
            Assert.IsTrue(result.Contains(@"""testDoc"""));
            Assert.IsTrue(result.Contains(@"""testDoc2"""));
            Assert.IsTrue(result.Contains(@"""b"""));
            Assert.IsTrue(result.Contains(@"""bb"""));

            // replace documents
            script = string.Format(CultureInfo.InvariantCulture, @"function() {{
                var client = getContext().getCollection();
                function callback(err, docFeed, responseOptions) {{
                    if(err) throw new  Error('Error while reading documents: ' + err.message);
                    docFeed.forEach(function(doc, i, arr) {{
                        if('a' in doc) doc.a = doc.a+1;            // change value of a to 3
                        if('aa' in doc) doc.aa = doc.aa + 11;      // change value of aa to 33
                        if('b' in doc) doc.b = 'b2';                    // change value of b to b2
                        if('bb' in doc) doc.bb = 'bb2';                 // change value of bb to bb2
                        client.replaceDocument({0}, doc, {{indexAction:'exclude'}}, function(err, docReplaced, responseOptions) {{
                            if(err) throw new Error('Error while replacing document: ' + err.message);
                            getContext().getResponse().appendBody(JSON.stringify(docReplaced));
                            getContext().getResponse().appendBody(JSON.stringify(responseOptions));
                        }});
                    }});
                    if(responseOptions.continuation) {{
                        client.readDocuments(client.{1}, {{ pageSize : 10, continuation : responseOptions.continuation }}, callback);
                    }}
                }};
                client.readDocuments(client.{1}, {{ pageSize : 10}}, callback);}}",
                useNameRouting ? @"client.getAltLink() + '/docs/' + doc.id" : "doc._self",
                useNameRouting ? "getAltLink()" : "getSelfLink()");
            result = GatewayTests.CreateExecuteAndDeleteProcedure<string>(client, collection, script);
            Assert.IsTrue(result.Contains("\"a\":3,\"b\":\"b2\""));
            Assert.IsTrue(result.Contains("\"aa\":33,\"bb\":\"bb2\""));

            this.AssertCollectionMaxSizeFromScriptResult(result);
            Assert.IsTrue(result.Contains("\"currentCollectionSizeInMB\":\"documentSize=0;"));

            // query documents and see if the results dont exist because we said remove from index after replacing
            script = string.Format(CultureInfo.InvariantCulture, @"function() {{
                var client = getContext().getCollection();
                function callback(err, docFeed, responseOptions) {{
                    if(err) throw new Error('Error while querying documents: ' + err.message);
                    docFeed.forEach(function(frag, i, arr) {{ getContext().getResponse().appendBody(JSON.stringify(frag));  }});
                    if(responseOptions.continuation) {{
                        client.queryDocuments(client.{0}, 'select * from root r where r.bb = ""bb2""', {{ pageSize : 10, continuation : responseOptions.continuation }}, callback);
                    }}
                }};
                client.queryDocuments(client.{0}, 'select * from root r where r.bb = ""bb2""', {{ pageSize : 10}}, callback);}}", useNameRouting ? "getAltLink()" : "getSelfLink()");
            Retry(() =>
            {
                result = GatewayTests.CreateExecuteAndDeleteProcedure<string>(client, collection, script);
                Assert.AreNotEqual(result, "\"bb2\""); // we should not get query results now
            });

            // delete documents by enumerating them
            script = string.Format(CultureInfo.InvariantCulture, @"function() {{
                var client = getContext().getCollection();
                function callback(err, docFeed, responseOptions) {{
                    if(err) throw 'Error while creating document';
                    docFeed.forEach(function(doc, i, arr) {{
                        client.deleteDocument({0}, function(err) {{
                            if(err) throw 'Error while deleting document';
                        }});
                    }});
                    if(responseOptions.continuation) {{
                        client.readDocuments(client.{1}, {{ pageSize : 10, continuation : responseOptions.continuation }}, callback);
                    }}
                }};
                client.readDocuments(client.{1}, {{ pageSize : 10}}, callback);}}",
                useNameRouting ? @"client.getAltLink() + '/docs/' + doc.id" : "doc._self",
                useNameRouting ? "getAltLink()" : "getSelfLink()");
            result = GatewayTests.CreateExecuteAndDeleteProcedure<string>(client, collection, script);
            int numberOfDocuments = client.ReadDocumentFeedAsync(collection, new FeedOptions() { MaxItemCount = 100 }).Result.Count;
            Assert.AreEqual(0, numberOfDocuments);
#endregion

#region attachment scripts
            // create a document
            Book book = new Book() { Id = Guid.NewGuid().ToString(), Title = "War and Peace", Author = "Leo Tolstoy" };
            Document document = client.CreateDocumentAsync(collection, book).Result;
            string documentSelfLink = document.SelfLink;
            string documentAltLink = document.AltLink;

            // create a couple of media link attachments
            Random rand = new Random();
            string coverPhotoName = "CoverPhoto" + rand.Next();
            string ebookLinkName = "Ebooklink" + rand.Next();
            string audioBookLinkName = "Audiobook" + rand.Next();
            Attachment coverPhotoAttachment = new Attachment
            {
                Id = coverPhotoName,
                ContentType = "image/jpg",
                MediaLink = "http://upload.wikimedia.org/wikipedia/commons/a/af/Tolstoy_-_War_and_Peace_-_first_edition%2C_1869.jpg"
            };
            Attachment ebookLinkAttachment = new Attachment
            {
                Id = ebookLinkName,
                ContentType = "text/html",
                MediaLink = "http://gutenberg.org/ebooks/2600"
            };
            Attachment audioBookLinkAttachment = new Attachment
            {
                Id = audioBookLinkName,
                ContentType = "text/html",
                MediaLink = "http://www.booksshouldbefree.com/book/war-and-peace-book-01-by-leo-tolstoy"
            };

            coverPhotoAttachment = client.CreateAttachmentAsync(documentSelfLink, coverPhotoAttachment).Result;
            ebookLinkAttachment = client.CreateAttachmentAsync(documentSelfLink, ebookLinkAttachment).Result;
            audioBookLinkAttachment = client.CreateAttachmentAsync(documentSelfLink, audioBookLinkAttachment).Result;

            //test read attachment
            script = string.Format(CultureInfo.InvariantCulture, @"function() {{
                var client = getContext().getCollection();
                function callback(err, attachment) {{
                    if(err) throw new Error('Failed to read attachment: ' + err.message);
                    getContext().getResponse().setBody(attachment.media);
                }}
                client.readAttachment('{0}', callback);}}", useNameRouting ? coverPhotoAttachment.AltLink : coverPhotoAttachment.SelfLink);
            result = GatewayTests.CreateExecuteAndDeleteProcedure<string>(client, collection, script);
            Assert.AreEqual(coverPhotoAttachment.MediaLink, result);

            //test read attachments
            script = string.Format(CultureInfo.InvariantCulture, @"function() {{
                var client = getContext().getCollection();
                function callback(err, attachmentFeed, responseOptions) {{
                    if(err) throw new Error('Failed to read attachment feed: ' + err.message);
                    getContext().getResponse().appendBody(JSON.stringify(attachmentFeed) + '----');
                    if(responseOptions.continuation) {{
                        response = {{pageSize:1, continuation:responseOptions.continuation}};
                        client.readAttachments('{0}', response, callback);
                    }};
                }};
                client.readAttachments('{0}', {{pageSize:3}}, callback);}}", useNameRouting ? documentAltLink : documentSelfLink);
            result = GatewayTests.CreateExecuteAndDeleteProcedure<string>(client, collection, script);
            Assert.IsTrue(result.Contains(coverPhotoName));
            Assert.IsTrue(result.Contains(ebookLinkName));
            Assert.IsTrue(result.Contains(audioBookLinkName));

            //test query attachments
            script = string.Format(CultureInfo.InvariantCulture, @"function() {{
                var client = getContext().getCollection();
                function callback(err, attachmentFeed, responseOptions) {{
                    if(err) throw new Error('Failed to query attachment: ' + err.message);
                    if(responseOptions.continuation) throw new Error('Error in query result, only one attachment expected.');
                    getContext().getResponse().setBody(attachmentFeed[0].media);
                }};
                client.queryAttachments('{0}', 'select * from root r where r.id=""{1}""', {{pageSize:100}}, callback);}}", useNameRouting ? documentAltLink : documentSelfLink, ebookLinkName);
            result = GatewayTests.CreateExecuteAndDeleteProcedure<string>(client, collection, script);
            Assert.AreEqual(ebookLinkAttachment.MediaLink, result);

            //test replace attachments
            script = string.Format(CultureInfo.InvariantCulture, @"function() {{
                var client = getContext().getCollection();
                function callback(err, newAttachment) {{
                    if(err) throw new Error('Failed to replace attachment: ' + err.message);
                    getContext().getResponse().setBody(newAttachment);
                }};
                client.replaceAttachment('{0}', {1}, callback);}}",
                useNameRouting ? ebookLinkAttachment.AltLink : ebookLinkAttachment.SelfLink,
                string.Format(CultureInfo.InvariantCulture, "{{contentType: '{0}', id:'{1}', media:'anotherLink.html'}}", ebookLinkAttachment.ContentType, ebookLinkAttachment.Id));
            Attachment resultAttachment = GatewayTests.CreateExecuteAndDeleteProcedure<Attachment>(client, collection, script);
            Assert.AreEqual("anotherLink.html", resultAttachment.MediaLink);

            //test delete attachments
            script = string.Format(CultureInfo.InvariantCulture, @"function() {{
                var client = getContext().getCollection();
                function deleteCallback(err) {{
                    if(err) throw new Error('Failed to delete attachment: ' + err.message);
                }};
                client.readAttachments('{0}', function(readErr, attFeed, continuation) {{
                    if(readErr) throw new Error('Failed to read attachments feed: ' + readErr.message);
                    attFeed.forEach(function(e, i, arr) {{client.deleteAttachment({1}, deleteCallback);}});
                }});}}",
                useNameRouting ? documentAltLink : documentSelfLink,
                useNameRouting ? "'" + documentAltLink + "/attachments/' + " + "e.id" : "e._self");
            result = GatewayTests.CreateExecuteAndDeleteProcedure<string>(client, collection, script);
            Assert.AreEqual(0, client.ReadAttachmentFeedAsync(documentSelfLink).Result.Count);
#endregion

#region durable scripts
            StoredProcedure storedProcedure1 = new StoredProcedure
            {
                Id = "storedProcedure" + Guid.NewGuid().ToString(),
                Body = string.Format(CultureInfo.InvariantCulture, @"
                    function() {{
                        var client = getContext().getCollection();                
                        client.createDocument(client.{0}, {{ id: 'testDoc3', a : 2, b : 'b'}}, {{}}, function(err, docCreated, options) {{ 
                       if(err) throw new Error('Error while creating document: ' + err.message); 
                       else {{
                             getContext().getResponse().setBody(JSON.stringify(docCreated));  
                         if(options.maxCollectionSizeInMb == 0) throw 'max collection size not found'; 
                             getContext().getResponse().appendBody(JSON.stringify(options));  
                       }}
                        }});
                    }}", useNameRouting ? "getAltLink()" : "getSelfLink()")
            };
            retrievedStoredProcedure = client.CreateStoredProcedureAsync(collection, storedProcedure1).Result;
            result = GetStoredProcedureExecutionResult<string>(client, retrievedStoredProcedure);
            Assert.IsTrue(result.Contains("\"a\":2,\"b\":\"b\""));
            this.AssertCollectionMaxSizeFromScriptResult(result);
            Assert.IsTrue(result.Contains("\"currentCollectionSizeInMB\":\"documentSize=0;"));
            client.Delete<StoredProcedure>(retrievedStoredProcedure.ResourceId);

            StoredProcedure storedProcedure2 = new StoredProcedure
            {
                Id = "storedProcedure" + Guid.NewGuid(),
                Body = @"function(input) {
                    getContext().getResponse().setBody('a' + input.temp);}"
            };
            retrievedStoredProcedure = client.CreateStoredProcedureAsync(collection, storedProcedure2).Result;
            result = GetStoredProcedureExecutionResult<string>(client, retrievedStoredProcedure, JsonConvert.DeserializeObject("{\"temp\":\"so\"}"));
            Assert.AreEqual("aso", result);
            client.Delete<StoredProcedure>(retrievedStoredProcedure.ResourceId);

            StoredProcedure storedProcedure3 = new StoredProcedure
            {
                Id = "storedProcedure" + Guid.NewGuid(),
                Body = string.Format(CultureInfo.InvariantCulture, @" function(input) {{
                    var test = input;
                    var client = getContext().getCollection();                
                    client.createDocument(client.{0}, {{ id: 'testDoc4', a : test.a, b : test.b}}, {{}}, function(err, docCreated, options) {{ 
                       if(err) throw new Error('Error while creating document: ' + err.message); 
                       else {{
                         getContext().getResponse().setBody(JSON.stringify(docCreated));  
                         if(options.maxCollectionSizeInMb == 0) throw 'max collection size not found'; 
                         getContext().getResponse().appendBody(JSON.stringify(options));  
                        }}
                    }}); }}", useNameRouting ? "getAltLink()" : "getSelfLink()")
            };
            retrievedStoredProcedure = client.CreateStoredProcedureAsync(collection, storedProcedure3).Result;
            result = GetStoredProcedureExecutionResult<string>(client, retrievedStoredProcedure, JsonConvert.DeserializeObject("{ \"a\" : 4, \"b\" : \"xyz\"}"));
            Assert.IsTrue(result.Contains("\"a\":4,\"b\":\"xyz\""));
            this.AssertCollectionMaxSizeFromScriptResult(result);
            Assert.IsTrue(result.Contains("\"currentCollectionSizeInMB\":\"documentSize=0;"));
            client.Delete<StoredProcedure>(retrievedStoredProcedure.GetIdOrFullName());

            // Stored procedure that doesn't return anything (does not add anything to response body).
            StoredProcedure storedProcedure4 = new StoredProcedure
            {
                Id = "storedProcedure" + Guid.NewGuid().ToString(),
                Body = "function(){}"
            };
            retrievedStoredProcedure = client.CreateStoredProcedureAsync(collection, storedProcedure4).Result;
            result = GetStoredProcedureExecutionResult<string>(client, retrievedStoredProcedure, JsonConvert.DeserializeObject("{}"));
            Assert.AreEqual("", result);
            client.Delete<StoredProcedure>(retrievedStoredProcedure.GetIdOrFullName());

            // failure test - see what happens if we try to execute a resource other than a sproc
            try
            {
                string ignored = client.ExecuteStoredProcedureAsync<string>(retrievedStoredProcedure).Result;
                Assert.Fail("Should not succeed.");
            }
            catch (Exception ex)
            {
                Assert.IsNotNull(ex);
                if (!useGateway)
                {
                    // Resource NOT Found for name based
                    Assert.IsTrue(ex.InnerException.Message.Contains("One of the specified inputs is invalid")
                        || ex.InnerException.Message.Contains("Resource Not Found"));
                }
                else
                {
                    Assert.IsTrue(ex.InnerException.Message.Contains("Server could not parse the Url.")
                        || ex.InnerException.Message.Contains("Resource Not Found"));

                }
            }

            // failure test - stored procedure without body
            StoredProcedure storedProcNoBody = new StoredProcedure
            {
                Id = "storedProcedure" + Guid.NewGuid(),
            };
            try
            {
                StoredProcedure retrievedStoredProcedureNoBody = client.CreateStoredProcedureAsync(collection, storedProcNoBody).Result;
            }
            catch (Exception ex)
            {
                Assert.IsNotNull(ex);
                Assert.IsNotNull(ex.InnerException);
                Assert.IsTrue(ex.InnerException.Message.Contains("The input content is invalid because the required properties - 'body; ' - are missing"));
            }

            // failure test - stored procedure with empty body
            StoredProcedure storedProcEmptyBody = new StoredProcedure
            {
                Id = "storedProcedure" + Guid.NewGuid(),
                Body = @""
            };
            try
            {
                StoredProcedure retrievedStoredProcedureEmptyBody = client.CreateStoredProcedureAsync(collection, storedProcEmptyBody).Result;
            }
            catch (Exception ex)
            {
                Assert.IsNotNull(ex);
                Assert.IsNotNull(ex.InnerException);
                Assert.IsTrue(ex.InnerException.Message.Contains("Encountered exception while compiling Javascript."));
            }
#endregion
        }
        */

        [TestMethod]
        public async Task ValidateReadOnlyStoredProcedureExecution()
        {
            await ValidateReadOnlyStoredProcedureExecutionInternal(true);
#if DIRECT_MODE
            // DIRECT MODE has ReadFeed issues in the Public emulator
            await ValidateReadOnlyStoredProcedureExecutionInternal(false, Protocol.Tcp);
            await ValidateReadOnlyStoredProcedureExecutionInternal(false, Protocol.Https);
#endif
        }

        internal async Task ValidateReadOnlyStoredProcedureExecutionInternal(bool useGateway, Protocol protocol = Protocol.Https)
        {
            DocumentClient masterClient = TestCommon.CreateClient(useGateway, protocol);

            List<DocumentClient> lockedClients = null;
            if (useGateway)
            {
                lockedClients = new List<DocumentClient> { masterClient };
            }
            else
            {
                // Creates individual client instances locked to separate replicas.
                lockedClients = ReplicationTests.GetClientsLocked(useGateway, protocol).ToList();
            }

            for (var index = 0; index < Math.Min(2, lockedClients.Count); index++)
            {
                DocumentClient lockedClient = lockedClients[index];

                await TestCommon.DeleteAllDatabasesAsync();

                Database database = TestCommon.CreateOrGetDatabase(masterClient);

                DocumentCollection collection = await TestCommon.CreateCollectionAsync(masterClient,
                    database,
                    new DocumentCollection
                    {
                        Id = "ValidateReadOnlySprocExecution" + Guid.NewGuid().ToString(),
                        PartitionKey = new PartitionKeyDefinition
                        {
                            Paths = new Collection<string> { "/partitionKey" }
                        }
                    },
                    new Documents.Client.RequestOptions { OfferThroughput = 12000 }); // Ensuring read-only scripts work on partitioned collecitons.

                // Create documents in the collection.
                var docBatch = new List<DocumentWithPK>();
                for (int i = 0; i < 10; ++i)
                {
                    await masterClient.CreateDocumentAsync(UriFactory.CreateDocumentCollectionUri(database.Id, collection.Id),
                        new DocumentWithPK("doc_" + i, "0"));
                }

                string scriptBody = @"function() {
                var client = getContext().getCollection();
                function callback(err, docFeed, responseOptions) {
                    if(err) throw 'Error while reading document';
                    docFeed.forEach(function(doc, i, arr) { getContext().getResponse().appendBody(JSON.stringify(doc)); });
                    if(responseOptions.continuation) { client.readDocuments(client.getSelfLink(), { pageSize : 1, continuation : responseOptions.continuation }, callback); }
                };
                client.readDocuments(client.getSelfLink(), { }, callback);
                }";

                StoredProcedure sproc =
                    await masterClient.CreateStoredProcedureAsync(UriFactory.CreateDocumentCollectionUri(database.Id, collection.Id),
                        new StoredProcedure
                        {
                            Id = "ReadOnlySproc",
                            Body = scriptBody
                        });

                // Execute read-only stored procedure and verify all created documents are read.
                string result = await lockedClient.ExecuteStoredProcedureAsync<string>(sproc.SelfLink,
                    new Documents.Client.RequestOptions { PartitionKey = new PartitionKey("0") });

                for (int i = 0; i < 10; ++i)
                {
                    Assert.IsTrue(result.Contains("doc_" + i));
                }

                await masterClient.DeleteStoredProcedureAsync(UriFactory.CreateStoredProcedureUri(database.Id, collection.Id, sproc.Id));
            }
        }

        [TestMethod]
        public void ValidateStoredProceduresBlacklisting()
        {
            try
            {
                TestCommon.SetDoubleConfigurationProperty("StoredProcedureMaximumChargeInSeconds", 0.0);
                TestCommon.WaitForConfigRefresh();
                ValidateStoredProceduresBlacklistingInternal();
            }
            finally
            {
                TestCommon.SetDoubleConfigurationProperty("StoredProcedureMaximumChargeInSeconds", 2.0);
                TestCommon.WaitForConfigRefresh();
            }
        }

        public void ValidateStoredProceduresBlacklistingInternal()
        {
            DocumentClient client = TestCommon.CreateClient(true);

            Database database = TestCommon.CreateOrGetDatabase(client);
            PartitionKeyDefinition partitionKeyDefinition = new PartitionKeyDefinition { Paths = new System.Collections.ObjectModel.Collection<string>(new[] { "/pk" }), Kind = PartitionKind.Hash };
            DocumentCollection inputCollection = new DocumentCollection { Id = "ValidateStoredProceduresBlacklisting" + Guid.NewGuid().ToString(), PartitionKey = partitionKeyDefinition };
            DocumentCollection collection = TestCommon.CreateCollectionAsync(client, database, inputCollection).Result;

            string badScript = @"function() { 
                var start = new Date();
                var end = start.getTime() + 4000; // 4000 msec
                while(true) {
                    var cur = new Date();
                    if (cur.getTime() > end) break;
                }
            }";
            StoredProcedure storedProcedure = new StoredProcedure
            {
                Id = "storedProcedure" + Guid.NewGuid().ToString(),
                Body = badScript
            };
            StoredProcedure retrievedStoredProcedure = client.CreateStoredProcedureAsync(collection, storedProcedure).Result;
            Documents.Client.RequestOptions requestOptions = new Documents.Client.RequestOptions();
            requestOptions.PartitionKey = new PartitionKey("test");
            for (int numExec = 0; numExec < 3; numExec++)
            {
                client.ExecuteStoredProcedureAsync<string>(retrievedStoredProcedure, requestOptions).Wait();
            }

            bool isBlacklisted = false;
            try
            {
                // 3 strikes and then out
                client.ExecuteStoredProcedureAsync<string>(retrievedStoredProcedure, requestOptions).Wait();
            }
            catch (Exception e)
            {
                Assert.IsNotNull(e);
                DocumentClientException de = e.InnerException as DocumentClientException;
                Assert.IsNotNull(de);
                Assert.AreEqual(HttpStatusCode.Forbidden.ToString(), de.Error.Code);
                Assert.IsTrue(de.Message.Contains("is blocked for execution because it has violated its allowed resource limit several times."));
                isBlacklisted = true;
            }

            Assert.IsTrue(isBlacklisted);
        }

        [TestMethod]
        public void ValidateUserDefinedFunctions()
        {
            DocumentClient client = TestCommon.CreateClient(true);

            DocumentClient secondary1Client = TestCommon.CreateClient(false, Protocol.Tcp);
            secondary1Client.LockClient(1);

            DocumentClient secondary2Client = TestCommon.CreateClient(false, Protocol.Tcp);
            secondary1Client.LockClient(2);

            Database database = TestCommon.CreateOrGetDatabase(client);
            PartitionKeyDefinition partitionKeyDefinition = new PartitionKeyDefinition { Paths = new System.Collections.ObjectModel.Collection<string>(new[] { "/pk" }), Kind = PartitionKind.Hash };
            DocumentCollection inputCollection = new DocumentCollection { Id = "ValidateUserDefinedFunctions" + Guid.NewGuid().ToString(), PartitionKey = partitionKeyDefinition  };
            inputCollection.IndexingPolicy.IndexingMode = Documents.IndexingMode.Consistent;
            DocumentCollection collection = client.Create(database.ResourceId, inputCollection);

            // 1. UDF input
            Document queryDocument1 = new Document { Id = "Romulan" };
            queryDocument1.SetPropertyValue("pk", "test");
            Document retrievedDocument = client.Create(collection.ResourceId, queryDocument1);

            UserDefinedFunction udf1 = new UserDefinedFunction
            {
                Id = "udf1",
                Body = @"function(label, testLabel) { 
                            if(label.toLowerCase() == testLabel.toLowerCase()) return true;
                        };",
            };
            UserDefinedFunction retrievedUdf = client.CreateUserDefinedFunctionAsync(collection.UserDefinedFunctionsLink, udf1).Result;

            Retry(() =>
            {
                IDocumentQuery<dynamic> docServiceQuery = secondary1Client.CreateDocumentQuery(collection.DocumentsLink,
                    @"select * from root r where udf.udf1(r.id, ""Romulan"") = true", new FeedOptions { EnableCrossPartitionQuery = true}).AsDocumentQuery();

                DocumentFeedResponse<dynamic> docCollection = docServiceQuery.ExecuteNextAsync().Result;

                Logger.LogLine("Documents queried with token: {0}", docCollection.SessionToken);

                Assert.IsNotNull(docCollection, "Query result is null");
                Assert.AreNotEqual(0, docCollection.Count, "Collection count dont match");

                foreach (dynamic queryDocument in docCollection)
                {
                    Assert.AreEqual("Romulan", queryDocument["id"].Value, "Document Name dont match");
                }
            });

            // failure tests

            // failure test - UDF without body
            UserDefinedFunction udfNoBody = new UserDefinedFunction
            {
                Id = "udfNoBody"
            };
            try
            {
                UserDefinedFunction retrievedUdfNoBody = client.CreateUserDefinedFunctionAsync(collection.UserDefinedFunctionsLink, udfNoBody).Result;
            }
            catch (Exception ex)
            {
                Assert.IsNotNull(ex);
                Assert.IsNotNull(ex.InnerException);
                Assert.IsTrue(ex.InnerException.Message.Contains("The input content is invalid because the required properties - 'body; ' - are missing"));
            }

            // failure test - UDF that throws specific error number.
            UserDefinedFunction udfThatThrows = new UserDefinedFunction
            {
                Id = "udfThatThrows",
                Body = @"function() { throw new Error(32766, 'Error'); };",
            };
            retrievedUdf = client.CreateUserDefinedFunctionAsync(collection.UserDefinedFunctionsLink, udfThatThrows).Result;

            {
                IDocumentQuery<dynamic> docServiceQuery = secondary1Client.CreateDocumentQuery(collection.DocumentsLink,
                    @"select * from root r where udf.udfThatThrows() = true", new FeedOptions {EnableCrossPartitionQuery = true}).AsDocumentQuery();

                try
                {
                    DocumentFeedResponse<dynamic> docCollection = docServiceQuery.ExecuteNextAsync().Result;
                    Assert.Fail("Should throw and not get here");
                }
                catch (AggregateException ex)
                {
                    Assert.AreEqual(HttpStatusCode.BadRequest, ((DocumentClientException)ex.InnerException).StatusCode);
                    Assert.AreEqual(32766, (int)((DocumentClientException)ex.InnerException).GetSubStatus());
                    Assert.IsFalse(string.IsNullOrEmpty(ex.Message));
                }
            }

            //            // precompilation should catch errors on create
            //            UserDefinedFunction udfSyntaxError = new UserDefinedFunction
            //            {
            //                Id = "udf" + Guid.NewGuid().ToString(),
            //                Body = @"
            //                    method() { // method is invalid identifier
            //                        for(var i = 0; i < 10; i++) getContext().getResponse().appendValue('Body', i);
            //                    }"
            //            };

            //            try
            //            {
            //                UserDefinedFunction failureUdf = client.CreateUserDefinedFunctionAsync(collection, udfSyntaxError).Result;
            //                Assert.Fail("Script with syntax error should have failed when being stored");
            //            }
            //            catch (AggregateException e)
            //            {
            //                Assert.IsNotNull(e.InnerException);
            //                Assert.IsInstanceOfType(e.InnerException, typeof(DocumentClientException));
            //                TestCommon.AssertException((DocumentClientException)e.InnerException, HttpStatusCode.BadRequest);
            //                Assert.IsTrue(e.InnerException.Message.Contains("Encountered exception while compiling Javascript."));
            //            }
        }

        [TestMethod]
        public void ValidateUserDefinedFunctionsBlacklisting()
        {
            try
            {
                TestCommon.SetDoubleConfigurationProperty("UdfMaximumChargeInSeconds", 0.0);
                TestCommon.WaitForConfigRefresh();
                ValidateUserDefinedFunctionsBlacklistingInternal();
            }
            finally
            {
                TestCommon.SetDoubleConfigurationProperty("UdfMaximumChargeInSeconds", 0.1);
                TestCommon.WaitForConfigRefresh();
            }
        }

        public void ValidateUserDefinedFunctionsBlacklistingInternal()
        {
            DocumentClient client = TestCommon.CreateClient(true);

            Database database = TestCommon.CreateOrGetDatabase(client);
            PartitionKeyDefinition partitionKeyDefinition = new PartitionKeyDefinition { Paths = new System.Collections.ObjectModel.Collection<string>(new[] { "/pk" }), Kind = PartitionKind.Hash };
            DocumentCollection inputCollection = new DocumentCollection { Id = "ValidateUserDefinedFunctionsBlacklisting" + Guid.NewGuid().ToString(), PartitionKey= partitionKeyDefinition };
            DocumentCollection collection = client.Create(database.ResourceId, inputCollection);

            UserDefinedFunction udfSpec = new UserDefinedFunction
            {
                Id = "badUdf",
                Body = @"function(name) { var start = new Date();
                    var end = start.getTime() + 4000; // 4000 msec
                    while(true) {
                        var cur = new Date();
                        if (cur.getTime() > end) break;
        }
                    return name;
                }"
            };
            UserDefinedFunction udf = client.CreateUserDefinedFunctionAsync(collection, udfSpec).Result;

            DocumentClient secondaryClient = TestCommon.CreateClient(false);
            secondaryClient.LockClient(1); // lock so we can get reliable blacklistling

            for (int i = 0; i < 10; i++)
            {
                IDocumentQuery<dynamic> docQuery = secondaryClient.CreateDocumentQuery(collection.DocumentsLink,
                "select udf.badUdf(r.id) from root r", new FeedOptions { EnableCrossPartitionQuery= true}).AsDocumentQuery();

                // with 0 docs, UDF shouldn't be blacklisted
                DocumentFeedResponse<dynamic> docCollection = docQuery.ExecuteNextAsync().Result;
                Assert.AreEqual(0, docCollection.Count);
            }

            // create one doc and try again
            client.CreateDocumentAsync(collection, new Document() { Id = "newdoc1" }).Wait();
            for (int i = 0; i < 3; i++)
            {
                IDocumentQuery<dynamic> docQuery2 = secondaryClient.CreateDocumentQuery(collection.DocumentsLink,
                    "select udf.badUdf(r.id) from root r", new FeedOptions {EnableCrossPartitionQuery = true}).AsDocumentQuery();

                DocumentFeedResponse<dynamic> docCollection2 = docQuery2.ExecuteNextAsync().Result;
            }

            IDocumentQuery<dynamic> docQuery2BlackListed = secondaryClient.CreateDocumentQuery(collection.DocumentsLink,
                "select udf.badUdf(r.id) from root r", new FeedOptions { EnableCrossPartitionQuery = true}).AsDocumentQuery();

            bool isBlacklisted = false;
            try
            {
                DocumentFeedResponse<dynamic> docCollection2 = docQuery2BlackListed.ExecuteNextAsync().Result;
            }
            catch (Exception e)
            {
                Assert.IsNotNull(e);
                DocumentClientException de = e.InnerException as DocumentClientException;
                Assert.IsNotNull(de);
                Assert.AreEqual(HttpStatusCode.Forbidden.ToString(), de.Error.Code);
                Assert.IsTrue(de.Message.Contains("is blocked for execution because it has violated its allowed resources limit several times."));
                isBlacklisted = true;
            }
            Assert.IsTrue(isBlacklisted);

            // Test on new collection with correct throughput - good UDF shouldn't be blacklisted
            TestCommon.SetDoubleConfigurationProperty("UdfMaximumChargeInSeconds", 0.1);
            TestCommon.WaitForConfigRefresh();

            DocumentCollection inputCollection2 = new DocumentCollection { Id = "ValidateUserDefinedFunctionsBlacklisting" + Guid.NewGuid().ToString(), PartitionKey = partitionKeyDefinition };
            DocumentCollection collection2 = client.Create(database.ResourceId, inputCollection2);

            // create lots of documents
            for (int i = 0; i < 1000; i++)
            {
                client.CreateDocumentAsync(collection2, new Document() { Id = "newdoc" + Guid.NewGuid().ToString() }).Wait();
            }

            UserDefinedFunction udfSpec2 = new UserDefinedFunction
            {
                Id = "goodUdf",
                Body = "function(name) { return name; }"
            };
            UserDefinedFunction udf2 = client.CreateUserDefinedFunctionAsync(collection2, udfSpec2).Result;

            IDocumentQuery<dynamic> docQuery3 = secondaryClient.CreateDocumentQuery(collection2.DocumentsLink,
                "select udf.goodUdf(r.id) from root r", new FeedOptions { MaxItemCount = 1000, EnableCrossPartitionQuery = true }).AsDocumentQuery();

            DocumentFeedResponse<dynamic> docCollection3 = docQuery3.ExecuteNextAsync().Result;
            Assert.AreEqual(1000, docCollection3.Count);
        }

        //ReadPartitionKeyRangeFeedAsync method not expose in V3
        [TestMethod]
        public async Task ValidateChangeFeedIfNoneMatch()
        {
            await ValidateChangeFeedIfNoneMatchHelper(true);
#if DIRECT_MODE
            // DIRECT MODE has ReadFeed issues in the Public emulator
            await ValidateChangeFeedIfNoneMatchHelper(false, Protocol.Https);
            await ValidateChangeFeedIfNoneMatchHelper(false, Protocol.Tcp);
#endif
        }

        private async Task ValidateChangeFeedIfNoneMatchHelper(bool useGateway, Protocol protocol = Protocol.Tcp)
        {
            DocumentClient client = TestCommon.CreateClient(useGateway, protocol);
            var db = await client.CreateDatabaseAsync(new Database() { Id = Guid.NewGuid().ToString() });
            try
            {
                PartitionKeyDefinition partitionKeyDefinition = new PartitionKeyDefinition { Paths = new System.Collections.ObjectModel.Collection<string>(new[] { "/pk" }), Kind = PartitionKind.Hash };
                DocumentCollection coll = await TestCommon.CreateCollectionAsync(client, db, new DocumentCollection() { Id = Guid.NewGuid().ToString(), PartitionKey = partitionKeyDefinition });
                var pkRangeId = (await client.ReadPartitionKeyRangeFeedAsync(coll.AltLink)).FirstOrDefault().Id;
                DocumentFeedResponse<Document> response1 = null;

                // Read change feed from current.
                using (var query1 = client.CreateDocumentChangeFeedQuery(coll, new ChangeFeedOptions { PartitionKeyRangeId = pkRangeId }))
                {
                    response1 = await query1.ExecuteNextAsync<Document>();
                    Assert.AreEqual(0, response1.Count);
                    Assert.IsFalse(query1.HasMoreResults);
                    Assert.IsFalse(string.IsNullOrEmpty(response1.ResponseContinuation));
                }

                // Read change feed from beginning.
                using (var query1 = client.CreateDocumentChangeFeedQuery(coll, new ChangeFeedOptions { PartitionKeyRangeId = pkRangeId, StartFromBeginning = true }))
                {
                    response1 = await query1.ExecuteNextAsync<Document>();
                    Assert.AreEqual(0, response1.Count);
                    Assert.IsFalse(query1.HasMoreResults);
                    Assert.IsFalse(string.IsNullOrEmpty(response1.ResponseContinuation));
                }

                // Read empty feed using dynamic binding.
                using (var query1 = client.CreateDocumentChangeFeedQuery(coll, new ChangeFeedOptions { PartitionKeyRangeId = pkRangeId, StartFromBeginning = true }))
                {
                    var response3 = await query1.ExecuteNextAsync();
                    Assert.AreEqual(0, response3.Count);
                    Assert.IsFalse(query1.HasMoreResults);
                    Assert.IsFalse(string.IsNullOrEmpty(response3.ResponseContinuation));
                }

                var docResult1 = await client.CreateDocumentAsync(coll, new Document() { Id = "doc1" });

                // Call to get an etag
                string continuationAfterFirstDoc = null;
                using (var query2 = client.CreateDocumentChangeFeedQuery(coll, new ChangeFeedOptions() { PartitionKeyRangeId = pkRangeId, StartFromBeginning = true }))
                {
                    var response2 = await query2.ExecuteNextAsync<Document>();
                    Assert.AreNotEqual(response1.ResponseContinuation, response2.ResponseContinuation);
                    Assert.IsNotNull(response2.FirstOrDefault());
                    Assert.AreEqual("doc1", response2.FirstOrDefault().Id);
                    Assert.AreEqual(1, response2.Count);
                    continuationAfterFirstDoc = response2.ResponseContinuation;
                }

                var docResult2 = await client.CreateDocumentAsync(coll, new Document() { Id = "doc2" });
                var docResult3 = await client.CreateDocumentAsync(coll, new Document() { Id = "doc3" });

                // Read change feed from doc1 and validate continuation.
                var options = new ChangeFeedOptions()
                {
                    PartitionKeyRangeId = pkRangeId,
                    MaxItemCount = 1,
                    RequestContinuation = continuationAfterFirstDoc
                };

                const string lsnPropertyName = "_lsn";
                string accumulator = string.Empty;
                using (var query1 = client.CreateDocumentChangeFeedQuery(coll, options))
                {
                    while (query1.HasMoreResults)   // both while-do and do-while should work. Use both patterns in different tests.
                    {
                        response1 = await query1.ExecuteNextAsync<Document>();
                        foreach (var doc in response1)
                        {
                            Assert.AreNotEqual(default(int), doc.GetPropertyValue<int>(lsnPropertyName));
                            accumulator += doc.Id + ".";
                        }
                        Assert.IsNotNull(response1.ResponseContinuation);
                    }
                    Assert.AreEqual("doc2.doc3.", accumulator);
                }

                // Try to read change feed to the end in one shot.
                options.MaxItemCount = 100;
                options.RequestContinuation = continuationAfterFirstDoc;
                accumulator = string.Empty;

                using (var query2 = client.CreateDocumentChangeFeedQuery(coll, options))
                {
                    DocumentFeedResponse<Document> response2 = null;
                    while (query2.HasMoreResults)
                    {
                        response2 = await query2.ExecuteNextAsync<Document>();
                        foreach (var doc in response2)
                        {
                            Assert.AreNotEqual(default(int), doc.GetPropertyValue<int>(lsnPropertyName));
                            accumulator += doc.Id + ".";
                        }
                    }
                    Assert.IsNotNull(response2.ResponseContinuation);
                    Assert.AreEqual("doc2.doc3.", accumulator);

                    // Since we bump LSN to max(LSN from ChangeFeed, request LSN), for 2nd request, the LSN can be equal or greater.
                    if (response1.ResponseContinuation != response2.ResponseContinuation)
                    {
                        int lsn1 = int.Parse(response1.ResponseContinuation.Trim('"'));
                        int lsn2 = int.Parse(response2.ResponseContinuation.Trim('"'));
                        Assert.IsTrue(lsn1 <= lsn2);
                    }
                }

                // Read all one-by-one using dynamic binding.
                options = new ChangeFeedOptions()
                {
                    PartitionKeyRangeId = pkRangeId,
                    MaxItemCount = 1,
                    StartFromBeginning = true
                };
                using (var query3 = client.CreateDocumentChangeFeedQuery(coll, options))
                {
                    accumulator = string.Empty;
                    do
                    {
                        var response3 = await query3.ExecuteNextAsync();
                        foreach (dynamic doc in response3)
                        {
                            Assert.AreNotEqual(default(int), doc._lsn);
                            accumulator += doc.id + ".";    // Note that here we are using 'id' instead of 'Id'.
                        }
                        Assert.IsNotNull(response3.ResponseContinuation);
                    } while (query3.HasMoreResults);
                    Assert.AreEqual("doc1.doc2.doc3.", accumulator);
                }
            }
            finally
            {
                client.DeleteDatabaseAsync(db).Wait();
            }
        }

        //ReadPartitionKeyRangeFeedAsync method not expose in V3
        [TestMethod]
        public async Task ValidateChangeFeedIfModifiedSince()
        {
            await ValidateChangeFeedIfModifiedSinceHelper(true);
#if DIRECT_MODE
            // DIRECT MODE has ReadFeed issues in the Public emulator
            await ValidateChangeFeedIfModifiedSinceHelper(false, Protocol.Https);
            await ValidateChangeFeedIfModifiedSinceHelper(false, Protocol.Tcp);
#endif
        }

        private async Task ValidateChangeFeedIfModifiedSinceHelper(bool useGateway, Protocol protocol = Protocol.Tcp)
        {
            DocumentClient client = TestCommon.CreateClient(useGateway, protocol);
            var db = await client.CreateDatabaseAsync(new Database() { Id = Guid.NewGuid().ToString() });
            try
            {
                PartitionKeyDefinition partitionKeyDefinition = new PartitionKeyDefinition { Paths = new System.Collections.ObjectModel.Collection<string>(new[] { "/pk" }), Kind = PartitionKind.Hash };
                DocumentCollection coll = await client.CreateDocumentCollectionAsync(db, new DocumentCollection() { Id = Guid.NewGuid().ToString(), PartitionKey = partitionKeyDefinition });
                var pkRangeId = (await client.ReadPartitionKeyRangeFeedAsync(coll.AltLink)).FirstOrDefault().Id;
                DocumentFeedResponse<Document> response1 = null;
                ChangeFeedOptions options = new ChangeFeedOptions { PartitionKeyRangeId = pkRangeId };

                // 1. Read empty feed -- TS in the past.
                options.StartTime = DateTime.Now - TimeSpan.FromDays(100);
                string accumulator = await ReadChangeFeedToEnd(client, coll.SelfLink, options);
                Assert.AreEqual(string.Empty, accumulator);

                // 2. Read emty feed -- TS in the future.
                options.StartTime = DateTime.Now + TimeSpan.FromDays(100);
                accumulator = await ReadChangeFeedToEnd(client, coll.SelfLink, options);
                Assert.AreEqual(string.Empty, accumulator);

                // Create documents.
                var docResult1 = await client.CreateDocumentAsync(coll, new Document() { Id = "doc1" });
                await Task.Delay(TimeSpan.FromSeconds(2));  // Timestamp precision is 1 sec.
                var docResult2 = await client.CreateDocumentAsync(coll, new Document() { Id = "doc2" });

                // Call to get etags.
                const string lsnPropertyName = "_lsn";
                var lsns = new List<int>();
                var timestamps = new List<DateTime>();

                using (var query1 = client.CreateDocumentChangeFeedQuery(coll, new ChangeFeedOptions() { PartitionKeyRangeId = pkRangeId, StartFromBeginning = true }))
                {
                    while (query1.HasMoreResults)
                    {
                        response1 = await query1.ExecuteNextAsync<Document>();
                        foreach (var doc in response1)
                        {
                            lsns.Add(doc.GetPropertyValue<int>(lsnPropertyName));
                            timestamps.Add(doc.Timestamp);
                            accumulator += doc.Id + ".";
                        }
                    }
                    Assert.AreEqual("doc1.doc2.", accumulator);
                }

                // 3. Read feed again with TS in the future.
                options.StartTime = DateTime.Now + TimeSpan.FromMinutes(100);
                using (var query1 = client.CreateDocumentChangeFeedQuery(coll, options))
                {
                    response1 = await query1.ExecuteNextAsync<Document>();
                    Assert.AreEqual(0, response1.Count);
                    Assert.IsFalse(query1.HasMoreResults);
                    Assert.IsFalse(string.IsNullOrEmpty(response1.ResponseContinuation));
                }

                // 3. Read with TS before doc1.
                options.StartTime = timestamps[0] - TimeSpan.FromMinutes(1);
                accumulator = await ReadChangeFeedToEnd(client, coll.SelfLink, options);
                Assert.AreEqual("doc1.doc2.", accumulator);

                // 4. Read with TS = doc1.
                options.StartTime = timestamps[0];
                accumulator = await ReadChangeFeedToEnd(client, coll.SelfLink, options);
                Assert.AreEqual("doc2.", accumulator);

                // 5. Read with TS in between doc1 and doc2. Also validate StartFromBeginning = true/false is ignored.
                options.StartTime = new DateTime((timestamps[0].ToUniversalTime().Ticks + timestamps[1].ToUniversalTime().Ticks) / 2, DateTimeKind.Utc);
                bool[] startFromBeginningValues = { true, false };
                foreach (bool startFromBeginning in startFromBeginningValues)
                {
                    options.StartFromBeginning = startFromBeginning;
                    accumulator = await ReadChangeFeedToEnd(client, coll.SelfLink, options);
                    Assert.AreEqual("doc2.", accumulator);
                }

                // 6. Read with TS = doc2.
                options.StartTime = timestamps[1];
                using (var query1 = client.CreateDocumentChangeFeedQuery(coll, options))
                {
                    response1 = await query1.ExecuteNextAsync<Document>();
                    Assert.AreEqual(0, response1.Count);
                    Assert.IsFalse(query1.HasMoreResults);
                    Assert.IsFalse(string.IsNullOrEmpty(response1.ResponseContinuation));
                }

                // 7. Read with TS later than doc2.
                options.StartTime = timestamps[1] + TimeSpan.FromSeconds(1);
                accumulator = await ReadChangeFeedToEnd(client, coll.SelfLink, options);
                Assert.AreEqual(string.Empty, accumulator);

                // 8. If-None-Match wins.
                options.StartTime = timestamps[1];
                options.RequestContinuation = lsns[0].ToString();
                accumulator = await ReadChangeFeedToEnd(client, coll.SelfLink, options);
                Assert.AreEqual("doc2.", accumulator);
            }
            finally
            {
                client.DeleteDatabaseAsync(db).Wait();
            }
        }

        [TestMethod]
        public async Task ValidateChangeFeedWithPartitionKey()
        {
            await ValidateChangeFeedWithPartitionKeyHelper(true);
            await ValidateChangeFeedWithPartitionKeyHelper(false, Protocol.Https);
            await ValidateChangeFeedWithPartitionKeyHelper(false, Protocol.Tcp);
        }

        private class DocumentWithPK : Document
        {
            public DocumentWithPK(string id, string pk)
            {
                this.Id = id;
                this.PartitionKey = pk;
            }

            [JsonProperty(PartitionKeyPropertyName)]
            public string PartitionKey { get; set; }

            public const string PartitionKeyPropertyName = "partitionKey";
        }

        private async Task<int> GetPKRangeIdForPartitionKey(
            DocumentClient client,
            string databaseId,
            string collectionId,
            PartitionKeyDefinition pkDefinition, string pkValue)
        {
            DocumentFeedResponse<PartitionKeyRange> pkRanges = await client.ReadPartitionKeyRangeFeedAsync(
                UriFactory.CreateDocumentCollectionUri(databaseId, collectionId));
            List<string> maxExclusiveBoundaries = pkRanges.Select(pkRange => pkRange.MaxExclusive).ToList();

            string effectivePK1 = PartitionKeyInternal.FromJsonString(string.Format("['{0}']", pkValue)).GetEffectivePartitionKeyString(pkDefinition);
            int pkIndex = 0;
            while (pkIndex < maxExclusiveBoundaries.Count && string.Compare(effectivePK1, maxExclusiveBoundaries[pkIndex]) >= 0)
            {
                ++pkIndex;
            }

            if (pkIndex == maxExclusiveBoundaries.Count)
            {
                throw new Exception("Failed to find the range");
            }

            return pkIndex;
        }

        private async Task ValidateChangeFeedWithPartitionKeyHelper(bool useGateway, Protocol protocol = Protocol.Tcp)
        {
            DocumentClient client = TestCommon.CreateClient(useGateway, protocol);
            Database db = await client.CreateDatabaseAsync(new Database() { Id = Guid.NewGuid().ToString() });
            string pk1 = "4", pk2 = "6", pk3 = "22";    // The values are chosen in such a way that hash lands on the same range.

            try
            {
                DocumentCollection coll = await client.CreateDocumentCollectionAsync(
                    db,
                    new DocumentCollection()
                    {
                        Id = Guid.NewGuid().ToString(),
                        PartitionKey = new PartitionKeyDefinition { Paths = new Collection<string> { "/" + DocumentWithPK.PartitionKeyPropertyName } },
                    },
                    new Documents.Client.RequestOptions { OfferThroughput = 15000 });

                int pkRangeId = await GetPKRangeIdForPartitionKey(client, db.Id, coll.Id, coll.PartitionKey, pk1);
                Assert.AreEqual(pkRangeId, await GetPKRangeIdForPartitionKey(client, db.Id, coll.Id, coll.PartitionKey, pk2));

                ChangeFeedOptions options = new ChangeFeedOptions { StartFromBeginning = true, PartitionKeyRangeId = pkRangeId.ToString() };
                ChangeFeedOptions options1 = new ChangeFeedOptions { PartitionKey = new PartitionKey(pk1), StartFromBeginning = true };

                // 1. Read empty feed, PK = PK1.
                string accumulator = await ReadChangeFeedToEnd(client, coll.SelfLink, options);
                Assert.AreEqual(string.Empty, accumulator);

                // Create documents.
                var docs = new List<DocumentWithPK>();
                docs.Add(new DocumentWithPK("doc1_1", pk1));    // These are created as one transaction per doc.
                docs.Add(new DocumentWithPK("doc1_2", pk2));
                docs.Add(new DocumentWithPK("doc1_3", pk1));
                docs.Add(new DocumentWithPK("doc1_4", pk1));
                docs.Add(new DocumentWithPK("doc2_1", pk2));    // These are created as one transaction per all 4 docs.
                docs.Add(new DocumentWithPK("doc2_2", pk1));
                docs.Add(new DocumentWithPK("doc2_3", pk2));
                docs.Add(new DocumentWithPK("doc2_4", pk2));

                var docBatch = new List<DocumentWithPK>();
                for (int i = 0; i < docs.Count / 2; ++i)
                {
                    await client.CreateDocumentAsync(coll, docs[i]);
                    docBatch.Add(docs[docs.Count / 2 + i]);
                }

                Uri bulkInsertSprocUri = UriFactory.CreateStoredProcedureUri(db.Id, coll.Id, "__.sys.commonBulkInsert");
                var sprocOptions = new BulkInsertStoredProcedureOptions(true, true, null, false, false);

                var sprocResponse = await client.ExecuteStoredProcedureAsync<BulkInsertStoredProcedureResult>(
                    bulkInsertSprocUri.ToString(),
                    new Documents.Client.RequestOptions { PartitionKeyRangeId = pkRangeId.ToString() },
                    new dynamic[] { docBatch, sprocOptions });

                Assert.AreEqual(0, sprocResponse.Response.ErrorCode);
                Assert.AreEqual(4, sprocResponse.Response.Count);

                // 2. Read without PK filter.
                accumulator = await ReadChangeFeedToEnd(client, coll.SelfLink, options);
                Assert.AreEqual("doc1_1.doc1_2.doc1_3.doc1_4.doc2_1.doc2_2.doc2_3.doc2_4.", accumulator);

                // 3. Read with PK = pk1.
                accumulator = await ReadChangeFeedToEnd(client, coll.SelfLink, options1);
                Assert.AreEqual("doc1_1.doc1_3.doc1_4.doc2_2.", accumulator);

                // 4. Read with PK = pk2.
                options1.PartitionKey = new PartitionKey(pk2);
                accumulator = await ReadChangeFeedToEnd(client, coll.SelfLink, options1);
                Assert.AreEqual("doc1_2.doc2_1.doc2_3.doc2_4.", accumulator);

                // 5. Read with PK = neither PK1, nor PK2 but falls into same range.
                options1.PartitionKey = new PartitionKey(pk3);
                accumulator = await ReadChangeFeedToEnd(client, coll.SelfLink, options1);
                Assert.AreEqual(string.Empty, accumulator);

                // 6. Both PK and PKRange are provided.
                options1.PartitionKeyRangeId = pkRangeId.ToString();
                try
                {
                    client.CreateDocumentChangeFeedQuery(coll.SelfLink, options1);
                    Assert.Fail("Didn't throw when both pk and pk range id are specified.");
                }
                catch (ArgumentException)
                {
                }
                await Task.Delay(2000);
            }
            finally
            {
                client.DeleteDatabaseAsync(db).Wait();
            }
        }

        [TestMethod]
        public void ValidateSettingChangeFeedOptionsStartTime()
        {
            var options = new ChangeFeedOptions();

            DateTime dtNow = DateTime.Now;
            DateTime dtLocal = new DateTime(2017, 06, 14, 11, 23, 00, DateTimeKind.Local);
            DateTime dtUtc = new DateTime(2017, 06, 14, 19, 23, 00, DateTimeKind.Utc);

            foreach (var value in new DateTime?[] { null, dtNow, dtLocal, dtUtc })
            {
                options.StartTime = value;
                Assert.AreEqual(value, options.StartTime);
            }

            try
            {
                options.StartTime = new DateTime(1, DateTimeKind.Unspecified);
                Assert.Fail("Expected a throw but did not get it.");
            }
            catch (ArgumentException)
            {
            }

            try
            {
                options = new ChangeFeedOptions { StartTime = new DateTime(1, DateTimeKind.Unspecified) };
                Assert.Fail("Expected a throw but did not get it.");
            }
            catch (ArgumentException)
            {
            }
        }

        [TestMethod]
        public async Task ValidateReadPartitionKeyRange()
        {
            await ValidateReadPartitionKeyRangeHelper(true);
#if DIRECT_MODE
            // DIRECT MODE has ReadFeed issues in the Public emulator
            await ValidateReadPartitionKeyRangeHelper(false, Protocol.Https);
            await ValidateReadPartitionKeyRangeHelper(false, Protocol.Tcp);
#endif
        }

        private async Task ValidateReadPartitionKeyRangeHelper(bool useGateway, Protocol protocol = Protocol.Tcp)
        {
            DocumentClient client = TestCommon.CreateClient(useGateway, protocol);
            Database db = await client.CreateDatabaseAsync(new Database() { Id = Guid.NewGuid().ToString() });
            try
            {
                var collSpec = new DocumentCollection() { Id = Guid.NewGuid().ToString() };
                collSpec.PartitionKey.Paths.Add("/id");
                DocumentCollection coll = await TestCommon.CreateCollectionAsync(client, db, collSpec, new Documents.Client.RequestOptions { OfferThroughput = 12000 });

                // Create a few docs.
                for (int i = 0; i < 10; ++i)
                {
                    await client.CreateDocumentAsync(coll, new Document { Id = Guid.NewGuid().ToString() });
                }

                string continuation = null;
                Func<FeedOptions> fnCreateFeedOptions = () => new FeedOptions { RequestContinuation = continuation };
                var tasks = new Task<DocumentFeedResponse<PartitionKeyRange>>[]
                {
                    client.ReadPartitionKeyRangeFeedAsync(coll.AltLink, fnCreateFeedOptions()),
                    client.ReadPartitionKeyRangeFeedAsync(coll.AltLink + "/pkranges", fnCreateFeedOptions()),
                    client.ReadPartitionKeyRangeFeedAsync(UriFactory.CreateDocumentCollectionUri(db.Id, coll.Id), fnCreateFeedOptions()),
                    client.ReadPartitionKeyRangeFeedAsync(UriFactory.CreatePartitionKeyRangesUri(db.Id, coll.Id), fnCreateFeedOptions()),
                    client.ReadPartitionKeyRangeFeedAsync(coll, fnCreateFeedOptions())
                };

                foreach (var task in tasks)
                {
                    continuation = null;
                    var ranges = new List<PartitionKeyRange>();
                    do
                    {
                        var feedResponse = await task;
                        continuation = feedResponse.ResponseContinuation;
                        ranges.AddRange(feedResponse);
                    }
                    while (continuation != null);

                    Assert.IsTrue(ranges.Count > 1);
                }
            }
            finally
            {
                client.DeleteDatabaseAsync(db).Wait();
            }
        }

        [TestMethod]
        public async Task ValidateStoredProcedureExecutionWithPartitionKey()
        {
            DocumentClient client = TestCommon.CreateClient(true);

            await TestCommon.DeleteAllDatabasesAsync();
            Database database = await client.CreateDatabaseAsync(new Database { Id = "db" });

            DocumentCollection collection = await TestCommon.CreateCollectionAsync(client,
                database,
                new DocumentCollection
                {
                    Id = "mycoll",
                    PartitionKey = new PartitionKeyDefinition
                    {
                        Paths = new Collection<string> { "/customerid" }
                    }
                },
                new Documents.Client.RequestOptions { OfferThroughput = 12000 });

            StoredProcedure sproc =
                client.CreateStoredProcedureAsync(UriFactory.CreateDocumentCollectionUri(database.Id, collection.Id),
                    new StoredProcedure
                    {
                        Id = "HelloWorld",
                        Body = @"function(name) { getContext().getResponse().setBody('Hello World, ' + name + '!'); }"
                    })
                    .Result;

            // Execute stored procedure by passing in stored procedure self-link
            string output = client.ExecuteStoredProcedureAsync<string>(sproc.SelfLink,
                new Documents.Client.RequestOptions { PartitionKey = new PartitionKey("1") }, "DocumentDB").Result;
            Assert.IsTrue(String.CompareOrdinal(output, "Hello World, DocumentDB!") == 0);

            // Execute stored procedure by passing in stored procedure URI
            output = client.ExecuteStoredProcedureAsync<string>(
                UriFactory.CreateStoredProcedureUri(database.Id, collection.Id, "HelloWorld"),
                new Documents.Client.RequestOptions { PartitionKey = new PartitionKey("1") }, "DocumentDB").Result;
            Assert.IsTrue(String.CompareOrdinal(output, "Hello World, DocumentDB!") == 0);

            client.DeleteStoredProcedureAsync(UriFactory.CreateStoredProcedureUri(database.Id, collection.Id, sproc.Id)).Wait();
        }

        [TestMethod]
        public void ValidateGenericReadDocumentGateway()
        {
            this.ValidateGenericReadDocument(true, Protocol.Https).Wait();
            this.ValidateGenericReadDocumentFromResource(true, Protocol.Https).Wait();
        }

        [TestMethod]
        public void ValidateGenericReadDocumentDirectTcp()
        {
            this.ValidateGenericReadDocument(false, Protocol.Tcp).Wait();
            this.ValidateGenericReadDocumentFromResource(false, Protocol.Tcp).Wait();
        }

        [TestMethod]
        public void ValidateGenericReadDocumentDirectHttps()
        {
            this.ValidateGenericReadDocument(false, Protocol.Https).Wait();
            this.ValidateGenericReadDocumentFromResource(false, Protocol.Tcp).Wait();
        }

        private async Task ValidateGenericReadDocument(bool useGateway, Protocol protocol)
        {
            CosmosClient client = TestCommon.CreateCosmosClient(useGateway);

            CosmosDatabase database = await client.Databases.CreateDatabaseIfNotExistsAsync(Guid.NewGuid().ToString());
            PartitionKeyDefinition partitionKeyDefinition = new PartitionKeyDefinition { Paths = new System.Collections.ObjectModel.Collection<string>(new[] { "/id" }), Kind = PartitionKind.Hash };
            CosmosContainer collection = await database.Containers.CreateContainerAsync(new CosmosContainerSettings() { Id = Guid.NewGuid().ToString(), PartitionKey = partitionKeyDefinition });

            string guidId = Guid.NewGuid().ToString();
            CustomerPOCO poco = new CustomerPOCO()
            {
                id = guidId,
                pk = guidId,
                BookId = "isbn",
                PUBLISHTIME = DateTime.Now,
                authors = new List<string>()
            };
            poco.authors.Add("Mark Twain");

<<<<<<< HEAD
            ItemResponse<CustomerPOCO> doc = await collection.Items.CreateItemAsync(poco, new ItemRequestOptions { PartitionKey = poco.id });
=======
            ItemResponse<CustomerPOCO> doc = await collection.CreateItemAsync(poco.id, poco);
>>>>>>> 77d12653

            // This tests that the existing ReadDocumentAsync API works as expected, you can only access Document properties
            ItemResponse<CustomerPOCO> documentResponse = await collection.ReadItemAsync<CustomerPOCO>(partitionKey :poco.id, id : poco.id);
            Assert.AreEqual(documentResponse.StatusCode, HttpStatusCode.OK);
            Assert.IsNotNull(documentResponse.Resource);

            Assert.AreEqual(documentResponse.Resource.id, guidId);

            // This tests shows how you can extract the CustomerPOCO from ReadDocumentAsync API, to access POCO properties
            CustomerPOCO customerPOCO = (CustomerPOCO)(dynamic)documentResponse.Resource;
            Assert.AreEqual(customerPOCO.BookId, "isbn");

            // This tests the implicit operator for ReadDocumentAsync
           CustomerPOCO  doc1 = await collection.ReadItemAsync<CustomerPOCO>(partitionKey: poco.id, id: poco.id);
            Assert.IsNotNull(doc1.id);
            await database.DeleteAsync();

        }

        private async Task ValidateGenericReadDocumentFromResource(bool useGateway, Protocol protocol)
        {
            CosmosClient client = TestCommon.CreateCosmosClient(useGateway);

            CosmosDatabase database = await client.Databases.CreateDatabaseAsync(Guid.NewGuid().ToString());
            PartitionKeyDefinition partitionKeyDefinition = new PartitionKeyDefinition { Paths = new System.Collections.ObjectModel.Collection<string>(new[] { "/id" }), Kind = PartitionKind.Hash };

            CosmosContainer collection = await database.Containers.CreateContainerAsync(new CosmosContainerSettings() { Id = Guid.NewGuid().ToString(), PartitionKey = partitionKeyDefinition });


            string guidId = Guid.NewGuid().ToString();
            CustomerObjectFromResource objectFromResource = new CustomerObjectFromResource()
            {
                id = guidId,
                pk = guidId,
                BookId = "isbn1",
                PUBLISHTIME = DateTime.Now,
                authors = new List<string>()
            };
            objectFromResource.authors.Add("Ernest Hemingway");

<<<<<<< HEAD
            ItemResponse<CustomerObjectFromResource> doc = await collection.Items.CreateItemAsync(objectFromResource, new ItemRequestOptions { PartitionKey = objectFromResource.id });
=======
            ItemResponse<CustomerObjectFromResource> doc = await collection.CreateItemAsync(objectFromResource.id, objectFromResource);
>>>>>>> 77d12653
            // This tests that the existing ReadDocumentAsync API works as expected, you can only access Document properties
            ItemResponse<CustomerObjectFromResource> documentResponse = await collection.ReadItemAsync<CustomerObjectFromResource>(partitionKey: objectFromResource.pk, id: objectFromResource.id);
            Assert.AreEqual(documentResponse.StatusCode, HttpStatusCode.OK);
            Assert.IsNotNull(documentResponse.Resource);

            Assert.AreEqual(documentResponse.Resource.id, guidId);

            // This tests how you can extract the CustomerObjectFromResource from ReadDocumentAsync API, to access POCO properties
            CustomerObjectFromResource customerObjectFromResource = (CustomerObjectFromResource)(dynamic)documentResponse.Resource;
            Assert.AreEqual(customerObjectFromResource.BookId, "isbn1");

            // This tests the implicit operator for ReadDocumentAsync
            CustomerObjectFromResource doc1 = await collection.ReadItemAsync<CustomerObjectFromResource>(partitionKey: customerObjectFromResource.id, id: customerObjectFromResource.id);
            Assert.IsNotNull(doc1.id);
        }

        [TestMethod]
        public void ValidatePOCODocumentSerialization()
        {
            // 1. Verify the customer can serialize their POCO object in their own ways
            DocumentClient client = TestCommon.CreateClient(true);
            Database database = TestCommon.CreateOrGetDatabase(client);
            PartitionKeyDefinition partitionKeyDefinition = new PartitionKeyDefinition { Paths = new System.Collections.ObjectModel.Collection<string>(new[] { "/pk" }), Kind = PartitionKind.Hash };
            DocumentCollection collection1 = TestCommon.CreateCollectionAsync(client, database, (new DocumentCollection { Id = "TestTriggers" + Guid.NewGuid().ToString(), PartitionKey = partitionKeyDefinition })).Result;

            CustomerPOCO poco = new CustomerPOCO()
            {
                id = Guid.NewGuid().ToString(),
                BookId = "isbn",
                pk = "test",
                PUBLISHTIME = DateTime.Now,
                authors = new List<string>()
            };
            poco.authors.Add("Mark Twain");
            poco.authors.Add("Ernest Hemingway");

            JsonSerializerSettings settings = new JsonSerializerSettings();
            settings.ContractResolver = new LowercaseContractResolver();
            settings.NullValueHandling = NullValueHandling.Ignore;
            settings.PreserveReferencesHandling = PreserveReferencesHandling.Arrays;
            settings.DefaultValueHandling = DefaultValueHandling.IgnoreAndPopulate;

            string json = JsonConvert.SerializeObject(poco, settings);

            using (MemoryStream ms = new MemoryStream(Encoding.UTF8.GetBytes(json)))
            {
                Document cusomerBookDoc = Resource.LoadFrom<Document>(ms);

                ResourceResponse<Document> returnedDoc = client.CreateDocumentAsync(collection1, cusomerBookDoc).Result;

                CustomerPOCO poco2 = (CustomerPOCO)JsonConvert.DeserializeObject(returnedDoc.Resource.ToString(), typeof(CustomerPOCO), settings);

                Assert.AreEqual(poco.BookId, poco2.BookId, "BookId dont match");
                Assert.AreEqual(poco.PUBLISHTIME, poco2.PUBLISHTIME, "PUBLISHTIME dont match");
                Assert.AreEqual(poco.id, poco2.id, "id dont match");
                Assert.AreEqual(poco.authors[0], poco2.authors[0], "authors dont match");
            }


            // 2. poco using our own serialization.
            poco.id = Guid.NewGuid().ToString();
            ResourceResponse<Document> pocoReturned = client.CreateDocumentAsync(collection1, poco).Result;
            CustomerPOCO pocoBack = (CustomerPOCO)JsonConvert.DeserializeObject(pocoReturned.Resource.ToString(), typeof(CustomerPOCO), settings);
            Assert.AreEqual(poco.BookId, pocoBack.BookId, "BookId dont match");
            Assert.AreEqual(poco.PUBLISHTIME, pocoBack.PUBLISHTIME, "PUBLISHTIME dont match");
            Assert.AreEqual(poco.id, pocoBack.id, "id dont match");
            Assert.AreEqual(poco.authors[0], pocoBack.authors[0], "authors dont match");


            // 3. Verify the customer object derived from Document is serialized properly.
            CustomerObjectFromDocument inheritFromDocument = new CustomerObjectFromDocument()
            {
                Id = Guid.NewGuid().ToString(),
                BookId = "isbn12345",
                pk = "test",
                PUBLISHTIME = DateTime.Now,
                lastTime = DateTime.Now,
                authors = new List<string>()
            };

            IEnumerable<String> dynamicMembers = GetDynamicMembers(inheritFromDocument);
            // No dynamic member, either all static
            Assert.AreEqual(0, dynamicMembers.Count());

            inheritFromDocument.authors.Add("Mark Twain");
            inheritFromDocument.authors.Add("Ernest Hemingway");

            ResourceResponse<Document> inheritFromDocumentReturned = client.CreateDocumentAsync(collection1, inheritFromDocument).Result;
            IEnumerable<String> dynamicMembers2 = GetDynamicMembers(inheritFromDocumentReturned.Resource);
            // three dynamic member,
            Assert.AreEqual(5, dynamicMembers2.Count());
            string dynamicProp1 = inheritFromDocumentReturned.Resource.GetValue<string>(dynamicMembers2.First());
            object dynamicProp1A = GetDynamicMember(inheritFromDocumentReturned.Resource, dynamicMembers2.First());

            CustomerObjectFromDocument inheritFromDocumentReturned2 = (CustomerObjectFromDocument)JsonConvert.DeserializeObject(inheritFromDocumentReturned.Resource.ToString(), typeof(CustomerObjectFromDocument));
            Assert.AreEqual(inheritFromDocument.BookId, inheritFromDocumentReturned2.BookId, "BookId dont match");
            Assert.AreEqual(inheritFromDocument.PUBLISHTIME, inheritFromDocumentReturned2.PUBLISHTIME, "PUBLISHTIME dont match");
            Assert.AreEqual(inheritFromDocument.authors[0], inheritFromDocumentReturned2.authors[0], "authors dont match");

            Documents.Client.RequestOptions requestOptions = new Documents.Client.RequestOptions();
            requestOptions.PartitionKey = new PartitionKey("test");
            CustomerObjectFromDocument inheritFromDocumentReturned3 = (dynamic)client.ReadDocumentAsync(inheritFromDocumentReturned, requestOptions).Result.Resource;
            inheritFromDocumentReturned3.BookId = "isbn56789";
            inheritFromDocumentReturned3.pk = "test";
            string tostring = inheritFromDocumentReturned3.ToString();

            CustomerObjectFromDocument inheritFromDocumentReturned4 = (dynamic)client.ReplaceDocumentExAsync(inheritFromDocumentReturned3).Result.Resource;
            Assert.AreEqual(inheritFromDocumentReturned4.BookId, inheritFromDocumentReturned3.BookId);

            Assert.IsFalse(tostring.Contains("PUBLISHTIME"));

            // 4. Verify the dynamic properties from Document is serialized using regular JsonConvert
            dynamic dynamicObject = inheritFromDocument;
            dynamicObject.dynamicProperty1 = "dynamicProperty1";
            dynamicObject.dynamicProperty2 = 1234;

            IEnumerable<String> dynamicMembers3 = GetDynamicMembers(dynamicObject);
            // only two dynamic properties
            Assert.AreEqual(2, dynamicMembers3.Count());

            string dynamicObjectString = JsonConvert.SerializeObject(dynamicObject);
            JObject x = (Newtonsoft.Json.Linq.JObject)JsonConvert.DeserializeObject(dynamicObjectString);
            Assert.AreEqual((string)x["dynamicProperty1"], dynamicObject.dynamicProperty1, "dynamicProperty1 dont match");
            Assert.AreEqual((int)x["dynamicProperty2"], dynamicObject.dynamicProperty2, "dynamicProperty2 dont match");

            dynamic dymaticAttachment = new Attachment();
            dymaticAttachment.id = "AttachmentId";
            dymaticAttachment.dynamicProperty = "dynamicProperty";
            string dymaticAttachmentString = JsonConvert.SerializeObject(dymaticAttachment);
            JObject jo = (Newtonsoft.Json.Linq.JObject)JsonConvert.DeserializeObject(dymaticAttachmentString);
            Assert.AreEqual((string)jo["dynamicProperty"], dymaticAttachment.dynamicProperty, "dymaticAttachment.dynamicProperty dont match");


            FeedOptions options = new FeedOptions { EnableCrossPartitionQuery = true };
            IDocumentQuery<dynamic> docServiceQuery1 = client.CreateDocumentQuery(collection1.DocumentsLink,
                string.Format(CultureInfo.CurrentCulture, @"select * from root r where r.id=""{0}""", inheritFromDocument.Id), options).AsDocumentQuery();

            DocumentFeedResponse<dynamic> queryFeed = docServiceQuery1.ExecuteNextAsync().Result;
            dynamic queryResult = queryFeed.ElementAt(0);
            IEnumerable<String> dynamicMembersQueryResult = GetDynamicMembers(queryResult);
            // there are 6 system properties plus three user defined properties.
            Assert.AreEqual(11, dynamicMembersQueryResult.Count());
            object dynamicProp = GetDynamicMember(queryResult, dynamicMembersQueryResult.First());

            // 5. Serialize a class marked with JsonConverter
            CustomerObjectFromDocumentEx testobject5 = new CustomerObjectFromDocumentEx();
            testobject5.TestProperty = "Test5";
            CustomerObjectFromDocumentEx doc5 = (dynamic)client.CreateDocumentAsync(collection1, testobject5).Result.Resource;
            Assert.AreEqual(doc5.TestProperty, testobject5.TestProperty);
            Assert.IsFalse(doc5.ToString().Contains("TestProperty"));
        }

        [TestMethod]
        public async Task ValidateIndexingDirectives()
        {
#if DIRECT_MODE
            // DIRECT MODE has ReadFeed issues in the Public emulator
            DocumentClient client = TestCommon.CreateClient(false);
#endif
#if !DIRECT_MODE
            CosmosClient client = TestCommon.CreateCosmosClient(true);
#endif
            CosmosDatabase database = await client.Databases.CreateDatabaseAsync(Guid.NewGuid().ToString());
            PartitionKeyDefinition partitionKeyDefinition = new PartitionKeyDefinition { Paths = new System.Collections.ObjectModel.Collection<string>(new[] { "/id" }), Kind = PartitionKind.Hash };
            CosmosContainer collection = await database.Containers.CreateContainerAsync(new CosmosContainerSettings() { Id = Guid.NewGuid().ToString(), PartitionKey = partitionKeyDefinition });


            //Since this test starts with read operation first on fresh session client, it may start with stale reads.
            //Wait for server replication before excising this tests starting with read operation.
            TestCommon.WaitForServerReplication();

            string documentName = Guid.NewGuid().ToString("N");
            dynamic document = new Document
            {
                Id = documentName
            };
            document.StringField = "222";

            Logger.LogLine("Adding Document with exclusion");
<<<<<<< HEAD
            dynamic retrievedDocument = await collection.Items.CreateItemAsync(document, new ItemRequestOptions { PartitionKey = documentName, IndexingDirective = Cosmos.IndexingDirective.Exclude });
=======
            dynamic retrievedDocument = await collection.CreateItemAsync(documentName, document, new ItemRequestOptions { IndexingDirective = Cosmos.IndexingDirective.Exclude });
>>>>>>> 77d12653

            Logger.LogLine("Querying Document to ensure if document is not indexed");
            FeedIterator<Document> queriedDocuments = collection.CreateItemQuery<Document>(sqlQueryText : @"select * from root r where r.StringField=""222""", maxConcurrency: 1, requestOptions : new QueryRequestOptions { EnableCrossPartitionQuery = true});

            Assert.AreEqual(0, await GetCountFromIterator(queriedDocuments));

            Logger.LogLine("Replace document to include in index");
<<<<<<< HEAD
            retrievedDocument = await collection.Items.ReplaceItemAsync(id: documentName, item: (Document)retrievedDocument, requestOptions: new ItemRequestOptions { PartitionKey = documentName, IndexingDirective = Cosmos.IndexingDirective.Include });
=======
            retrievedDocument = await collection.ReplaceItemAsync(partitionKey: documentName, id: documentName, item: (Document)retrievedDocument, requestOptions: new ItemRequestOptions { IndexingDirective = Cosmos.IndexingDirective.Include });
>>>>>>> 77d12653

            Logger.LogLine("Querying Document to ensure if document is not indexed");
            queriedDocuments = collection.CreateItemQuery<Document>(sqlQueryText: @"select * from root r where r.StringField=""222""", maxConcurrency: 1, requestOptions: new QueryRequestOptions { EnableCrossPartitionQuery = true });
            Assert.AreEqual(1, await GetCountFromIterator(queriedDocuments));

            Logger.LogLine("Replace document to not include in index");
<<<<<<< HEAD
            retrievedDocument = await collection.Items.ReplaceItemAsync(id: documentName, item : (Document)retrievedDocument, requestOptions: new ItemRequestOptions { PartitionKey = documentName, IndexingDirective = Cosmos.IndexingDirective.Exclude });
=======
            retrievedDocument = await collection.ReplaceItemAsync(partitionKey: documentName,id: documentName, item : (Document)retrievedDocument, requestOptions: new ItemRequestOptions { IndexingDirective = Cosmos.IndexingDirective.Exclude });
>>>>>>> 77d12653

            Logger.LogLine("Querying Document to ensure if document is not indexed");
            queriedDocuments = collection.CreateItemQuery<Document>(sqlQueryText: @"select * from root r where r.StringField=""222""", maxConcurrency: 1, requestOptions: new QueryRequestOptions { EnableCrossPartitionQuery = true });
            Assert.AreEqual(0, await GetCountFromIterator(queriedDocuments));

            Logger.LogLine("Replace document to not include in index");
<<<<<<< HEAD
            retrievedDocument = await collection.Items.ReplaceItemAsync(id: documentName, item: (Document)retrievedDocument, requestOptions: new ItemRequestOptions { PartitionKey = documentName, IndexingDirective = Cosmos.IndexingDirective.Exclude });
=======
            retrievedDocument = await collection.ReplaceItemAsync(partitionKey: documentName, id: documentName, item: (Document)retrievedDocument, requestOptions: new ItemRequestOptions { IndexingDirective = Cosmos.IndexingDirective.Exclude });
>>>>>>> 77d12653

            Logger.LogLine("Querying Document to ensure if document is not indexed");
            queriedDocuments = collection.CreateItemQuery<Document>(sqlQueryText: @"select * from root r where r.StringField=""222""", maxConcurrency: 1, requestOptions: new QueryRequestOptions { EnableCrossPartitionQuery = true });
            Assert.AreEqual(0, await GetCountFromIterator(queriedDocuments));

            Logger.LogLine("Delete document");
            await collection.DeleteItemAsync<Document>(partitionKey:  documentName, id: documentName);

            Logger.LogLine("Querying Document to ensure if document is not indexed");
            queriedDocuments = collection.CreateItemQuery<Document>(sqlQueryText: @"select * from root r where r.StringField=""222""", maxConcurrency: 1, requestOptions: new QueryRequestOptions { EnableCrossPartitionQuery = true });
            Assert.AreEqual(0, await GetCountFromIterator(queriedDocuments));

            await database.DeleteAsync();
        }

        public static string DumpFullExceptionMessage(Exception e)
        {
            StringBuilder exceptionMessage = new StringBuilder();
            while (e != null)
            {
                DocumentClientException docException = e as DocumentClientException;
                if (docException != null && docException.Error != null)
                {
                    exceptionMessage.Append("Code : " + docException.Error.Code);
                    if (docException.Error.ErrorDetails != null)
                    {
                        exceptionMessage.AppendLine(" ; Details : " + docException.Error.ErrorDetails);
                    }
                    if (docException.Error.Message != null)
                    {
                        exceptionMessage.AppendLine(" ; Message : " + docException.Error.Message);
                    }
                    exceptionMessage.Append(" --> ");
                }

                e = e.InnerException;
            }

            return exceptionMessage.ToString();
        }

        private async Task ValidateCollectionQuotaTestsWithFailure(bool useGateway)
        {
            DocumentClient client = TestCommon.CreateClient(useGateway);
            Database database = null;
            try
            {
                Logger.LogLine("ValidateCollectionQuotaTestsWithFailure");
                Logger.LogLine("Deleting all databases in the system");
                database = client.CreateDatabaseAsync(new Database { Id = Guid.NewGuid().ToString() }).Result;

                string duplicateCollectionName = Guid.NewGuid().ToString("N");
                List<DocumentCollection> documentCollections = new List<DocumentCollection>();
                long failedCollectionCount = 0;
                // create collections and 1 document on all available server partition
                for (int i = 0; i < 10; ++i)
                {
                    if (i % 5 == 0 && i > 0)
                    {
                        try
                        {
                            // introduce failures
                            DocumentCollection documentCollection = await TestCommon.CreateCollectionAsync(client, database, new DocumentCollection { Id = duplicateCollectionName });
                            Assert.Fail("Creating collection with duplicate name should fail");
                        }
                        catch (DocumentClientException clientException)
                        {
                            failedCollectionCount++;
                            Logger.LogLine("Received expected exception with message {0}, failedCollectionCount = {1}", clientException.Message, failedCollectionCount);
                        }
                    }
                    else
                    {
                        DocumentCollection documentCollection = await TestCommon.CreateCollectionAsync(client, database, new DocumentCollection { Id = Guid.NewGuid().ToString("N") });
                        duplicateCollectionName = documentCollection.Id;
                        documentCollections.Add(documentCollection);
                    }
                }

                long collectionUsage = client.ReadDocumentCollectionFeedAsync(database).Result.CollectionUsage;

                // the quota count should be equeal to the successfull create requests
                Assert.AreEqual(10 - failedCollectionCount, collectionUsage);
            }
            catch (DocumentClientException e)
            {
                Logger.LogLine("Exception {0}, ActivityId:{1}",
                               e,
                               e.ActivityId);
                throw;
            }
            finally
            {
                if(database != null)
                {
                    await client.DeleteDatabaseAsync(database);
                }
            }
        }

        internal class MediaDocument : Document
        {
            public MediaDocument()
            {

            }

            protected MediaDocument(string mediaType)
            {
                this.MediaType = mediaType;
            }

            public string MediaType
            {
                get
                {
                    return base.GetValue<string>("MediaType");
                }
                set
                {
                    base.SetValue("MediaType", value);
                }
            }
        }

        internal class Book : MediaDocument
        {
            public Book()
                : base("Book")
            {

            }


            public string Title
            {
                get { return base.GetValue<string>("Title"); }
                set { base.SetValue("Title", value); }
            }

            public string Author
            {
                get { return base.GetValue<string>("Author"); }
                set { base.SetValue("Author", value); }
            }

            public int NumericField
            {
                get
                {
                    return base.GetValue<int>("NumericField");
                }
                set
                {
                    base.SetValue("NumericField", value);
                }
            }
        }

        internal sealed class CustomerPOCO
        {
            // intentionally here to have mixed capital case variables
            public string id;
            public string pk;
            public string BookId;
            public List<string> authors;
            public DateTime PUBLISHTIME;
        }

        internal sealed class CustomerObjectFromResource : Resource
        {
            // intentionally here to have mixed capital case variables
            public string id;
            public string pk;
            public string BookId;
            public List<string> authors;
            public DateTime PUBLISHTIME;
        }

        // when derived from Document, the object must be marked with JsonProperty
        internal sealed class CustomerObjectFromDocument : Document
        {
            // intentionally here to have mixed capital case variables
            [JsonProperty(PropertyName = "bookid")]
            public string BookId;
            [JsonProperty(PropertyName = "pk")]
            public string pk;
            [JsonProperty(PropertyName = "authors")]
            public List<string> authors;
            [JsonProperty(PropertyName = "publishtime")]
            public DateTime PUBLISHTIME;
            [JsonProperty(PropertyName = "timesaveasnumber")]
            [JsonConverter(typeof(UnixDateTimeConverter))]
            public DateTime lastTime;
        }

        public class JsonPocoClassSerializer : JsonConverter
        {
            public override void WriteJson(JsonWriter writer, object value, JsonSerializer serializer)
            {
                CustomerObjectFromDocumentEx o = value as CustomerObjectFromDocumentEx;

                JObject propertyBag = o.propertyBag;

                // move property from static to propertybag
                propertyBag["TestProperty"] = o.TestProperty;

                serializer.Serialize(writer, propertyBag);
            }

            public override object ReadJson(JsonReader reader, Type objectType, object existingValue, JsonSerializer serializer)
            {
                CustomerObjectFromDocumentEx o = new CustomerObjectFromDocumentEx();
                o.propertyBag = JObject.Load(reader);

                // move property from property bag to static
                o.TestProperty = (o as dynamic).TestProperty;
                o.propertyBag.Remove("TestProperty");
                return o;
            }

            public override bool CanConvert(Type objectType)
            {
                return typeof(CustomerObjectFromDocumentEx).IsAssignableFrom(objectType);
            }
        }

        [JsonConverter(typeof(JsonPocoClassSerializer))]
        internal class CustomerObjectFromDocumentEx : Document
        {
            public string TestProperty { get; set; }
        }

        internal sealed class LowercaseContractResolver : DefaultContractResolver
        {
            protected override string ResolvePropertyName(string propertyName)
            {
                return Char.ToLowerInvariant(propertyName[0]).ToString() + propertyName.Substring(1);
            }
        }

        private async Task<int> GetCountFromIterator<T>(FeedIterator<T> iterator)
        {
            int count = 0;
            while (iterator.HasMoreResults)
            {
                FeedResponse<T> countiter = await iterator.FetchNextSetAsync();
                count += countiter.Count();
                
            }
            return count;
        }
    }
}<|MERGE_RESOLUTION|>--- conflicted
+++ resolved
@@ -1379,11 +1379,7 @@
             CosmosContainer collection = await database.Containers.CreateContainerAsync(inputCollection);
 
             Document documentDefinition = new Document() { Id = Guid.NewGuid().ToString() };
-<<<<<<< HEAD
-            Document document = await collection.Items.CreateItemAsync<Document>(documentDefinition, new ItemRequestOptions { PartitionKey = documentDefinition.Id });
-=======
-            Document document = await collection.CreateItemAsync<Document>(documentDefinition.Id, documentDefinition);
->>>>>>> 77d12653
+            Document document = await collection.CreateItemAsync<Document>(documentDefinition, new ItemRequestOptions { PartitionKey = documentDefinition.Id });
             string script = @"function() {
                 var output = 0;
                 function callback(err, docFeed, responseOptions) {
@@ -3089,11 +3085,7 @@
             };
             poco.authors.Add("Mark Twain");
 
-<<<<<<< HEAD
-            ItemResponse<CustomerPOCO> doc = await collection.Items.CreateItemAsync(poco, new ItemRequestOptions { PartitionKey = poco.id });
-=======
-            ItemResponse<CustomerPOCO> doc = await collection.CreateItemAsync(poco.id, poco);
->>>>>>> 77d12653
+            ItemResponse<CustomerPOCO> doc = await collection.CreateItemAsync(poco, new ItemRequestOptions { PartitionKey = poco.id });
 
             // This tests that the existing ReadDocumentAsync API works as expected, you can only access Document properties
             ItemResponse<CustomerPOCO> documentResponse = await collection.ReadItemAsync<CustomerPOCO>(partitionKey :poco.id, id : poco.id);
@@ -3134,11 +3126,7 @@
             };
             objectFromResource.authors.Add("Ernest Hemingway");
 
-<<<<<<< HEAD
-            ItemResponse<CustomerObjectFromResource> doc = await collection.Items.CreateItemAsync(objectFromResource, new ItemRequestOptions { PartitionKey = objectFromResource.id });
-=======
-            ItemResponse<CustomerObjectFromResource> doc = await collection.CreateItemAsync(objectFromResource.id, objectFromResource);
->>>>>>> 77d12653
+            ItemResponse<CustomerObjectFromResource> doc = await collection.CreateItemAsync(objectFromResource, new ItemRequestOptions { PartitionKey = objectFromResource.id });
             // This tests that the existing ReadDocumentAsync API works as expected, you can only access Document properties
             ItemResponse<CustomerObjectFromResource> documentResponse = await collection.ReadItemAsync<CustomerObjectFromResource>(partitionKey: objectFromResource.pk, id: objectFromResource.id);
             Assert.AreEqual(documentResponse.StatusCode, HttpStatusCode.OK);
@@ -3318,11 +3306,7 @@
             document.StringField = "222";
 
             Logger.LogLine("Adding Document with exclusion");
-<<<<<<< HEAD
-            dynamic retrievedDocument = await collection.Items.CreateItemAsync(document, new ItemRequestOptions { PartitionKey = documentName, IndexingDirective = Cosmos.IndexingDirective.Exclude });
-=======
-            dynamic retrievedDocument = await collection.CreateItemAsync(documentName, document, new ItemRequestOptions { IndexingDirective = Cosmos.IndexingDirective.Exclude });
->>>>>>> 77d12653
+            dynamic retrievedDocument = await collection.CreateItemAsync(document, new ItemRequestOptions { PartitionKey = documentName, IndexingDirective = Cosmos.IndexingDirective.Exclude });
 
             Logger.LogLine("Querying Document to ensure if document is not indexed");
             FeedIterator<Document> queriedDocuments = collection.CreateItemQuery<Document>(sqlQueryText : @"select * from root r where r.StringField=""222""", maxConcurrency: 1, requestOptions : new QueryRequestOptions { EnableCrossPartitionQuery = true});
@@ -3330,33 +3314,21 @@
             Assert.AreEqual(0, await GetCountFromIterator(queriedDocuments));
 
             Logger.LogLine("Replace document to include in index");
-<<<<<<< HEAD
-            retrievedDocument = await collection.Items.ReplaceItemAsync(id: documentName, item: (Document)retrievedDocument, requestOptions: new ItemRequestOptions { PartitionKey = documentName, IndexingDirective = Cosmos.IndexingDirective.Include });
-=======
-            retrievedDocument = await collection.ReplaceItemAsync(partitionKey: documentName, id: documentName, item: (Document)retrievedDocument, requestOptions: new ItemRequestOptions { IndexingDirective = Cosmos.IndexingDirective.Include });
->>>>>>> 77d12653
+            retrievedDocument = await collection.ReplaceItemAsync(id: documentName, item: (Document)retrievedDocument, requestOptions: new ItemRequestOptions { PartitionKey = documentName, IndexingDirective = Cosmos.IndexingDirective.Include });
 
             Logger.LogLine("Querying Document to ensure if document is not indexed");
             queriedDocuments = collection.CreateItemQuery<Document>(sqlQueryText: @"select * from root r where r.StringField=""222""", maxConcurrency: 1, requestOptions: new QueryRequestOptions { EnableCrossPartitionQuery = true });
             Assert.AreEqual(1, await GetCountFromIterator(queriedDocuments));
 
             Logger.LogLine("Replace document to not include in index");
-<<<<<<< HEAD
-            retrievedDocument = await collection.Items.ReplaceItemAsync(id: documentName, item : (Document)retrievedDocument, requestOptions: new ItemRequestOptions { PartitionKey = documentName, IndexingDirective = Cosmos.IndexingDirective.Exclude });
-=======
-            retrievedDocument = await collection.ReplaceItemAsync(partitionKey: documentName,id: documentName, item : (Document)retrievedDocument, requestOptions: new ItemRequestOptions { IndexingDirective = Cosmos.IndexingDirective.Exclude });
->>>>>>> 77d12653
+            retrievedDocument = await collection.ReplaceItemAsync(id: documentName, item : (Document)retrievedDocument, requestOptions: new ItemRequestOptions { PartitionKey = documentName, IndexingDirective = Cosmos.IndexingDirective.Exclude });
 
             Logger.LogLine("Querying Document to ensure if document is not indexed");
             queriedDocuments = collection.CreateItemQuery<Document>(sqlQueryText: @"select * from root r where r.StringField=""222""", maxConcurrency: 1, requestOptions: new QueryRequestOptions { EnableCrossPartitionQuery = true });
             Assert.AreEqual(0, await GetCountFromIterator(queriedDocuments));
 
             Logger.LogLine("Replace document to not include in index");
-<<<<<<< HEAD
-            retrievedDocument = await collection.Items.ReplaceItemAsync(id: documentName, item: (Document)retrievedDocument, requestOptions: new ItemRequestOptions { PartitionKey = documentName, IndexingDirective = Cosmos.IndexingDirective.Exclude });
-=======
-            retrievedDocument = await collection.ReplaceItemAsync(partitionKey: documentName, id: documentName, item: (Document)retrievedDocument, requestOptions: new ItemRequestOptions { IndexingDirective = Cosmos.IndexingDirective.Exclude });
->>>>>>> 77d12653
+            retrievedDocument = await collection.ReplaceItemAsync(id: documentName, item: (Document)retrievedDocument, requestOptions: new ItemRequestOptions { PartitionKey = documentName, IndexingDirective = Cosmos.IndexingDirective.Exclude });
 
             Logger.LogLine("Querying Document to ensure if document is not indexed");
             queriedDocuments = collection.CreateItemQuery<Document>(sqlQueryText: @"select * from root r where r.StringField=""222""", maxConcurrency: 1, requestOptions: new QueryRequestOptions { EnableCrossPartitionQuery = true });
