--- conflicted
+++ resolved
@@ -1391,16 +1391,10 @@
                 __.readDocuments(__.getSelfLink(), { pageSize : 1, continuation : ''}, callback);
             }";
             //Script cannot timeout.
-<<<<<<< HEAD
-            CosmosStoredProcedure storedProcedure = await collection.StoredProcedures.CreateStoredProcedureAsync("scriptId", script);
-            string result = await storedProcedure.ExecuteAsync<object ,string >(partitionKey : documentDefinition.Id, input : null);
-            await database.DeleteDatabaseAsync();
-=======
             CosmosScripts cosmosScripts = collection.GetScripts();
             CosmosStoredProcedureSettings storedProcedure = await cosmosScripts.CreateStoredProcedureAsync("scriptId", script);
             string result = await cosmosScripts.ExecuteStoredProcedureAsync<object ,string >(id : "scriptId", partitionKey : documentDefinition.Id, input : null);
             await database.DeleteAsync();
->>>>>>> 5e9f0c47
         }
 
         [TestMethod]
