﻿//------------------------------------------------------------
// Copyright (c) Microsoft Corporation.  All rights reserved.
//------------------------------------------------------------

namespace Microsoft.Azure.Cosmos.SDK.EmulatorTests
{
    using System;
    using System.Collections.Generic;
    using System.Collections.ObjectModel;
    using System.Linq;
    using System.Net;
    using System.Threading.Tasks;
    using Microsoft.Azure.Documents;
    using Microsoft.VisualStudio.TestTools.UnitTesting;
    using Newtonsoft.Json.Linq;

    [TestClass]
    public class CosmosContainerTests
    {
        private CosmosClient cosmosClient = null;
        private CosmosDatabase cosmosDatabase = null;
        private static long ToEpoch(DateTime dateTime) => (long)(dateTime - (new DateTime(1970, 1, 1))).TotalSeconds;

        [TestInitialize]
        public async Task TestInit()
        {
            this.cosmosClient = TestCommon.CreateCosmosClient();

            string databaseName = Guid.NewGuid().ToString();
            CosmosDatabaseResponse cosmosDatabaseResponse = await this.cosmosClient.Databases.CreateDatabaseIfNotExistsAsync(databaseName);
            this.cosmosDatabase = cosmosDatabaseResponse;
        }

        [TestCleanup]
        public async Task TestCleanup()
        {
            if (this.cosmosClient == null)
            {
                return;
            }

            if (this.cosmosDatabase != null)
            {
                await this.cosmosDatabase.DeleteAsync();
            }
            this.cosmosClient.Dispose();
        }

        [TestMethod]
        public async Task ContainerContractTest()
        {
            CosmosContainerResponse response = await this.cosmosDatabase.Containers.CreateContainerAsync(new Guid().ToString(), "/id");
            Assert.IsNotNull(response);
            Assert.IsTrue(response.RequestCharge > 0);
            Assert.IsNotNull(response.Headers);
            Assert.IsNotNull(response.Headers.ActivityId);

            CosmosContainerSettings containerSettings = response.Resource;
            Assert.IsNotNull(containerSettings.Id);
            Assert.IsNotNull(containerSettings.ResourceId);
            Assert.IsNotNull(containerSettings.ETag);
            Assert.IsTrue(containerSettings.LastModified.HasValue);

            Assert.IsTrue(containerSettings.LastModified.Value > new DateTime(1970, 1, 1, 0, 0, 0, 0, DateTimeKind.Utc), containerSettings.LastModified.Value.ToString());
        }

        [TestMethod]
        public async Task PartitionedCRUDTest()
        {
            string containerName = Guid.NewGuid().ToString();
            string partitionKeyPath = "/users";

            CosmosContainerResponse containerResponse = await this.cosmosDatabase.Containers.CreateContainerAsync(containerName, partitionKeyPath);

            Assert.AreEqual(HttpStatusCode.Created, containerResponse.StatusCode);
            Assert.AreEqual(containerName, containerResponse.Resource.Id);
            Assert.AreEqual(partitionKeyPath, containerResponse.Resource.PartitionKey.Paths.First());

            CosmosContainerSettings settings = new CosmosContainerSettings(containerName, partitionKeyPath)
            {
                IndexingPolicy = new Cosmos.IndexingPolicy()
                {
                    IndexingMode = Cosmos.IndexingMode.None,
                    Automatic = false
                }
            };

            CosmosContainer cosmosContainer = containerResponse;
            containerResponse = await cosmosContainer.ReplaceAsync(settings);
            Assert.AreEqual(HttpStatusCode.OK, containerResponse.StatusCode);
            Assert.AreEqual(containerName, containerResponse.Resource.Id);
            Assert.AreEqual(partitionKeyPath, containerResponse.Resource.PartitionKey.Paths.First());
            Assert.AreEqual(Cosmos.IndexingMode.None, containerResponse.Resource.IndexingPolicy.IndexingMode);
            Assert.IsFalse(containerResponse.Resource.IndexingPolicy.Automatic);

            containerResponse = await cosmosContainer.ReadAsync();
            Assert.AreEqual(HttpStatusCode.OK, containerResponse.StatusCode);
            Assert.AreEqual(containerName, containerResponse.Resource.Id);
            Assert.AreEqual(partitionKeyPath, containerResponse.Resource.PartitionKey.Paths.First());
            Assert.AreEqual(Cosmos.IndexingMode.None, containerResponse.Resource.IndexingPolicy.IndexingMode);
            Assert.IsFalse(containerResponse.Resource.IndexingPolicy.Automatic);

            containerResponse = await containerResponse.Container.DeleteAsync();
            Assert.AreEqual(HttpStatusCode.NoContent, containerResponse.StatusCode);
        }

        [TestMethod]
        public async Task PartitionedCreateWithPathDelete()
        {
            string containerName = Guid.NewGuid().ToString();
            string partitionKeyPath = "/users";

            PartitionKeyDefinition partitionKeyDefinition = new PartitionKeyDefinition();
            partitionKeyDefinition.Paths.Add(partitionKeyPath);

            CosmosContainerSettings settings = new CosmosContainerSettings(containerName, partitionKeyDefinition);
            CosmosContainerResponse containerResponse = await this.cosmosDatabase.Containers.CreateContainerAsync(settings);

            Assert.AreEqual(HttpStatusCode.Created, containerResponse.StatusCode);
            Assert.AreEqual(containerName, containerResponse.Resource.Id);
            Assert.AreEqual(partitionKeyPath, containerResponse.Resource.PartitionKey.Paths.First());

            containerResponse = await containerResponse.Container.DeleteAsync();
            Assert.AreEqual(HttpStatusCode.NoContent, containerResponse.StatusCode);
        }

        [TestMethod]
        public async Task StreamPartitionedCreateWithPathDelete()
        {
            string containerName = Guid.NewGuid().ToString();
            string partitionKeyPath = "/users";

            PartitionKeyDefinition partitionKeyDefinition = new PartitionKeyDefinition();
            partitionKeyDefinition.Paths.Add(partitionKeyPath);

            CosmosContainerSettings settings = new CosmosContainerSettings(containerName, partitionKeyDefinition);
            using (CosmosResponseMessage containerResponse = await this.cosmosDatabase.Containers.CreateContainerStreamAsync(CosmosResource.ToStream(settings)))
            {
                Assert.AreEqual(HttpStatusCode.Created, containerResponse.StatusCode);
            }

            using (CosmosResponseMessage containerResponse = await this.cosmosDatabase.Containers[containerName].DeleteStreamAsync())
            {
                Assert.AreEqual(HttpStatusCode.NoContent, containerResponse.StatusCode);
            }
        }

        [TestMethod]
        [ExpectedException(typeof(CosmosException))]
        public async Task NegativePartitionedCreateDelete()
        {
            string containerName = Guid.NewGuid().ToString();

            PartitionKeyDefinition partitionKeyDefinition = new PartitionKeyDefinition();
            partitionKeyDefinition.Paths.Add("/users");
            partitionKeyDefinition.Paths.Add("/test");

            CosmosContainerSettings settings = new CosmosContainerSettings(containerName, partitionKeyDefinition);
            CosmosContainerResponse containerResponse = await this.cosmosDatabase.Containers.CreateContainerAsync(settings);

            Assert.Fail("Multiple partition keys should have caused an exception.");
        }

        [TestMethod]
        public async Task NoPartitionedCreateFail()
        {
            string containerName = Guid.NewGuid().ToString();
            try
            {
                new CosmosContainerSettings(id: containerName, partitionKeyPath: null);
                Assert.Fail("Create should throw null ref exception");
            }
            catch (ArgumentNullException ae)
            {
                Assert.IsNotNull(ae);
            }

            try
            {
                new CosmosContainerSettings(id: containerName, partitionKeyDefinition: null);
                Assert.Fail("Create should throw null ref exception");
            }
            catch (ArgumentNullException ae)
            {
                Assert.IsNotNull(ae);
            }

            CosmosContainerSettings settings = new CosmosContainerSettings() { Id = containerName };
            try
            {
                CosmosContainerResponse containerResponse = await this.cosmosDatabase.Containers.CreateContainerAsync(settings);
                Assert.Fail("Create should throw null ref exception");
            }
            catch (ArgumentNullException ae)
            {
                Assert.IsNotNull(ae);
            }

            try
            {
                CosmosContainerResponse containerResponse = await this.cosmosDatabase.Containers.CreateContainerIfNotExistsAsync(settings);
                Assert.Fail("Create should throw null ref exception");
            }
            catch (ArgumentNullException ae)
            {
                Assert.IsNotNull(ae);
            }

            try
            {
                CosmosContainerResponse containerResponse = await this.cosmosDatabase.Containers.CreateContainerAsync(id: containerName, partitionKeyPath: null);
                Assert.Fail("Create should throw null ref exception");
            }
            catch (ArgumentNullException ae)
            {
                Assert.IsNotNull(ae);
            }

            try
            {
                CosmosContainerResponse containerResponse = await this.cosmosDatabase.Containers.CreateContainerIfNotExistsAsync(id: containerName, partitionKeyPath: null);
                Assert.Fail("Create should throw null ref exception");
            }
            catch (ArgumentNullException ae)
            {
                Assert.IsNotNull(ae);
            }
        }

        [TestMethod]
        public async Task PartitionedCreateDeleteIfNotExists()
        {
            string containerName = Guid.NewGuid().ToString();
            string partitionKeyPath = "/users";

            CosmosContainerResponse containerResponse = await this.cosmosDatabase.Containers.CreateContainerIfNotExistsAsync(containerName, partitionKeyPath);
            Assert.AreEqual(HttpStatusCode.Created, containerResponse.StatusCode);
            Assert.AreEqual(containerName, containerResponse.Resource.Id);
            Assert.AreEqual(partitionKeyPath, containerResponse.Resource.PartitionKey.Paths.First());

            containerResponse = await this.cosmosDatabase.Containers.CreateContainerIfNotExistsAsync(containerName, partitionKeyPath);
            Assert.AreEqual(HttpStatusCode.OK, containerResponse.StatusCode);
            Assert.AreEqual(containerName, containerResponse.Resource.Id);
            Assert.AreEqual(partitionKeyPath, containerResponse.Resource.PartitionKey.Paths.First());

            containerResponse = await containerResponse.Container.DeleteAsync();
            Assert.AreEqual(HttpStatusCode.NoContent, containerResponse.StatusCode);
        }

        [TestMethod]
        public async Task IteratorTest()
        {
            string containerName = Guid.NewGuid().ToString();
            string partitionKeyPath = "/users";

            CosmosContainerResponse containerResponse = await this.cosmosDatabase.Containers.CreateContainerAsync(containerName, partitionKeyPath);
            Assert.AreEqual(HttpStatusCode.Created, containerResponse.StatusCode);
            Assert.AreEqual(containerName, containerResponse.Resource.Id);
            Assert.AreEqual(partitionKeyPath, containerResponse.Resource.PartitionKey.Paths.First());

            HashSet<string> containerIds = new HashSet<string>();
            CosmosResultSetIterator<CosmosContainerSettings> resultSet = this.cosmosDatabase.Containers.GetContainerIterator();
            while (resultSet.HasMoreResults)
            {
                foreach (CosmosContainerSettings setting in await resultSet.FetchNextSetAsync())
                {
                    if (!containerIds.Contains(setting.Id))
                    {
                        containerIds.Add(setting.Id);
                    }
                }
            }

            Assert.IsTrue(containerIds.Count > 0, "The iterator did not find any containers.");
            Assert.IsTrue(containerIds.Contains(containerName), "The iterator did not find the created container");

            containerResponse = await containerResponse.Container.DeleteAsync();
            Assert.AreEqual(HttpStatusCode.NoContent, containerResponse.StatusCode);
        }

        [TestMethod]
        public async Task StreamIteratorTest()
        {
            string containerName = Guid.NewGuid().ToString();
            string partitionKeyPath = "/users";

            CosmosContainerResponse containerResponse = await this.cosmosDatabase.Containers.CreateContainerAsync(containerName, partitionKeyPath);
            Assert.AreEqual(HttpStatusCode.Created, containerResponse.StatusCode);
            Assert.AreEqual(containerName, containerResponse.Resource.Id);
            Assert.AreEqual(partitionKeyPath, containerResponse.Resource.PartitionKey.Paths.First());

            containerName = Guid.NewGuid().ToString();
            containerResponse = await this.cosmosDatabase.Containers.CreateContainerAsync(containerName, partitionKeyPath);
            Assert.AreEqual(HttpStatusCode.Created, containerResponse.StatusCode);
            Assert.AreEqual(containerName, containerResponse.Resource.Id);
            Assert.AreEqual(partitionKeyPath, containerResponse.Resource.PartitionKey.Paths.First());

            HashSet<string> containerIds = new HashSet<string>();
            CosmosFeedResultSetIterator resultSet = this.cosmosDatabase.Containers.GetContainerStreamIterator(
                    maxItemCount:1,
                    requestOptions: new CosmosQueryRequestOptions());
            while (resultSet.HasMoreResults)
            {
                using (CosmosResponseMessage message = await resultSet.FetchNextSetAsync())
                {
                    Assert.AreEqual(HttpStatusCode.OK, message.StatusCode);
                    CosmosDefaultJsonSerializer defaultJsonSerializer = new CosmosDefaultJsonSerializer();
                    dynamic containers = defaultJsonSerializer.FromStream<dynamic>(message.Content).DocumentCollections;
                    foreach (dynamic container in containers)
                    {
                        string id = container.id.ToString();
                        containerIds.Add(id);
                    }
                }
            }

            Assert.IsTrue(containerIds.Count > 0, "The iterator did not find any containers.");
            Assert.IsTrue(containerIds.Contains(containerName), "The iterator did not find the created container");

            containerResponse = await containerResponse.Container.DeleteAsync();
            Assert.AreEqual(HttpStatusCode.NoContent, containerResponse.StatusCode);
        }

        [TestMethod]
        public async Task DeleteNonExistingContainer()
        {
            string containerName = Guid.NewGuid().ToString();
            CosmosContainer cosmosContainer = this.cosmosDatabase.Containers[containerName];

            CosmosContainerResponse containerResponse = await cosmosContainer.DeleteAsync();
            Assert.AreEqual(HttpStatusCode.NotFound, containerResponse.StatusCode);
        }

        [TestMethod]
        public async Task DefaultThroughputTest()
        {
            string containerName = Guid.NewGuid().ToString();
            string partitionKeyPath = "/users";

            CosmosContainerResponse containerResponse = await this.cosmosDatabase.Containers.CreateContainerIfNotExistsAsync(containerName, partitionKeyPath);
            Assert.AreEqual(HttpStatusCode.Created, containerResponse.StatusCode);
            CosmosContainer cosmosContainer = this.cosmosDatabase.Containers[containerName];

            int? readThroughput = await cosmosContainer.ReadProvisionedThroughputAsync();
            Assert.IsNotNull(readThroughput);

            containerResponse = await cosmosContainer.DeleteAsync();
            Assert.AreEqual(HttpStatusCode.NoContent, containerResponse.StatusCode);
        }

        [TestMethod]
        public async Task TimeToLiveTest()
        {
            string containerName = Guid.NewGuid().ToString();
            string partitionKeyPath = "/users";
            int timeToLiveInSeconds = 10;
            CosmosContainerSettings setting = new CosmosContainerSettings()
            {
                Id = containerName,
                PartitionKey = new PartitionKeyDefinition() { Paths = new Collection<string> { partitionKeyPath }, Kind = PartitionKind.Hash },
<<<<<<< HEAD
                DefaultTimeToLive = (int)timeToLive.TotalSeconds,
=======
                DefaultTimeToLive = timeToLiveInSeconds,
>>>>>>> f0307f95
            };

            CosmosContainerResponse containerResponse = await this.cosmosDatabase.Containers.CreateContainerIfNotExistsAsync(setting);
            Assert.AreEqual(HttpStatusCode.Created, containerResponse.StatusCode);
            CosmosContainer cosmosContainer = containerResponse;
            CosmosContainerSettings responseSettings = containerResponse;

<<<<<<< HEAD
            Assert.AreEqual(timeToLive.TotalSeconds, responseSettings.DefaultTimeToLive);

            CosmosContainerResponse readResponse = await cosmosContainer.ReadAsync();
            Assert.AreEqual(HttpStatusCode.Created, containerResponse.StatusCode);
            Assert.AreEqual(timeToLive.TotalSeconds, readResponse.Resource.DefaultTimeToLive);
=======
            Assert.AreEqual(timeToLiveInSeconds, responseSettings.DefaultTimeToLive);

            CosmosContainerResponse readResponse = await cosmosContainer.ReadAsync();
            Assert.AreEqual(HttpStatusCode.Created, containerResponse.StatusCode);
            Assert.AreEqual(timeToLiveInSeconds, readResponse.Resource.DefaultTimeToLive);
>>>>>>> f0307f95

            JObject itemTest = JObject.FromObject(new { id = Guid.NewGuid().ToString(), users = "testUser42" });
            CosmosItemResponse<JObject> createResponse = await cosmosContainer.Items.CreateItemAsync<JObject>(partitionKey: itemTest["users"].ToString(), item: itemTest);
            JObject responseItem = createResponse;
            Assert.IsNull(responseItem["ttl"]);

            containerResponse = await cosmosContainer.DeleteAsync();
            Assert.AreEqual(HttpStatusCode.NoContent, containerResponse.StatusCode);
        }

        [TestMethod]
        public async Task ReplaceThroughputTest()
        {
            string containerName = Guid.NewGuid().ToString();
            string partitionKeyPath = "/users";

            CosmosContainerResponse containerResponse = await this.cosmosDatabase.Containers.CreateContainerIfNotExistsAsync(containerName, partitionKeyPath);
            Assert.AreEqual(HttpStatusCode.Created, containerResponse.StatusCode);
            CosmosContainer cosmosContainer = this.cosmosDatabase.Containers[containerName];

            int? readThroughput = await cosmosContainer.ReadProvisionedThroughputAsync();
            Assert.IsNotNull(readThroughput);

            await cosmosContainer.ReplaceProvisionedThroughputAsync(readThroughput.Value + 1000);
            int? replaceThroughput = await cosmosContainer.ReadProvisionedThroughputAsync();
            Assert.IsNotNull(replaceThroughput);
            Assert.AreEqual(readThroughput.Value + 1000, replaceThroughput);

            containerResponse = await cosmosContainer.DeleteAsync();
            Assert.AreEqual(HttpStatusCode.NoContent, containerResponse.StatusCode);
        }

        [TestMethod]
        [ExpectedException(typeof(AggregateException))]
        public async Task ThroughputNonExistingTest()
        {
            string containerName = Guid.NewGuid().ToString();
            CosmosContainer cosmosContainer = this.cosmosDatabase.Containers[containerName];

            await cosmosContainer.ReadProvisionedThroughputAsync();

            CosmosContainerResponse containerResponse = await cosmosContainer.DeleteAsync();
            Assert.AreEqual(HttpStatusCode.NotFound, containerResponse.StatusCode);
        }

        [TestMethod]
        public async Task ImplicitConversion()
        {
            string containerName = Guid.NewGuid().ToString();
            string partitionKeyPath = "/users";

            CosmosContainerResponse containerResponse = await this.cosmosDatabase.Containers[containerName].ReadAsync();
            CosmosContainer cosmosContainer = containerResponse;
            CosmosContainerSettings cosmosContainerSettings = containerResponse;

            Assert.AreEqual(HttpStatusCode.NotFound, containerResponse.StatusCode);
            Assert.IsNotNull(cosmosContainer);
            Assert.IsNull(cosmosContainerSettings);

            containerResponse = await this.cosmosDatabase.Containers.CreateContainerIfNotExistsAsync(containerName, partitionKeyPath);
            cosmosContainer = containerResponse;
            cosmosContainerSettings = containerResponse;
            Assert.IsNotNull(cosmosContainer);
            Assert.IsNotNull(cosmosContainerSettings);

            containerResponse = await cosmosContainer.DeleteAsync();
            cosmosContainer = containerResponse;
            cosmosContainerSettings = containerResponse;
            Assert.IsNotNull(cosmosContainer);
            Assert.IsNull(cosmosContainerSettings);
        }

        /// <summary>
        /// This test verifies that we are able to set the ttl property path correctly using SDK.
        /// Also this test will successfully read active item based on its TimeToLivePropertyPath value.
        /// </summary>
        [TestMethod]
        public async Task TimeToLivePropertyPath()
        {
            string containerName = Guid.NewGuid().ToString();
            string partitionKeyPath = "/user";
            int timeToLivetimeToLiveInSeconds = 10;
            CosmosContainerSettings setting = new CosmosContainerSettings()
            {
                Id = containerName,
                PartitionKey = new PartitionKeyDefinition() { Paths = new Collection<string> { partitionKeyPath }, Kind = PartitionKind.Hash },
                TimeToLivePropertyPath = "/creationDate",
            };

            CosmosContainerResponse containerResponse = null;
            try
            {
                containerResponse = await this.cosmosDatabase.Containers.CreateContainerIfNotExistsAsync(setting);
                Assert.Fail("CreateColleciton with TtlPropertyPath and with no DefaultTimeToLive should have failed.");
            }
            catch (CosmosException exeption)
            {
                // expected because DefaultTimeToLive was not specified
                Assert.AreEqual(HttpStatusCode.BadRequest, exeption.StatusCode);
            }

            // Verify the container content.
            setting.DefaultTimeToLive = timeToLivetimeToLiveInSeconds;
            containerResponse = await this.cosmosDatabase.Containers.CreateContainerIfNotExistsAsync(setting);
            CosmosContainer cosmosContainer = containerResponse;
            Assert.AreEqual(timeToLivetimeToLiveInSeconds, containerResponse.Resource.DefaultTimeToLive);
            Assert.AreEqual("/creationDate", containerResponse.Resource.TimeToLivePropertyPath);

            //verify removing the ttl property path
            setting.TimeToLivePropertyPath = null;
            containerResponse = await cosmosContainer.ReplaceAsync(setting);
            cosmosContainer = containerResponse;
            Assert.AreEqual(timeToLivetimeToLiveInSeconds, containerResponse.Resource.DefaultTimeToLive);
            Assert.IsNull(containerResponse.Resource.TimeToLivePropertyPath);

            //adding back the ttl property path
            setting.TimeToLivePropertyPath = "/creationDate";
            containerResponse = await cosmosContainer.ReplaceAsync(setting);
            cosmosContainer = containerResponse;
            Assert.AreEqual(containerResponse.Resource.TimeToLivePropertyPath, "/creationDate");

            //Creating an item and reading before expiration
            var payload = new { id = "testId", user = "testUser", creationDate = ToEpoch(DateTime.UtcNow) };
            CosmosItemResponse<dynamic> createItemResponse = await cosmosContainer.Items.CreateItemAsync<dynamic>(payload.user, payload);
            Assert.IsNotNull(createItemResponse.Resource);
            Assert.AreEqual(createItemResponse.StatusCode, HttpStatusCode.Created);
            CosmosItemResponse<dynamic> readItemResponse = await cosmosContainer.Items.ReadItemAsync<dynamic>(payload.user, payload.id);
            Assert.IsNotNull(readItemResponse.Resource);
            Assert.AreEqual(readItemResponse.StatusCode, HttpStatusCode.OK);

            containerResponse = await cosmosContainer.DeleteAsync();
            Assert.AreEqual(HttpStatusCode.NoContent, containerResponse.StatusCode);
        }
    }
}<|MERGE_RESOLUTION|>--- conflicted
+++ resolved
@@ -358,11 +358,7 @@
             {
                 Id = containerName,
                 PartitionKey = new PartitionKeyDefinition() { Paths = new Collection<string> { partitionKeyPath }, Kind = PartitionKind.Hash },
-<<<<<<< HEAD
-                DefaultTimeToLive = (int)timeToLive.TotalSeconds,
-=======
                 DefaultTimeToLive = timeToLiveInSeconds,
->>>>>>> f0307f95
             };
 
             CosmosContainerResponse containerResponse = await this.cosmosDatabase.Containers.CreateContainerIfNotExistsAsync(setting);
@@ -370,19 +366,11 @@
             CosmosContainer cosmosContainer = containerResponse;
             CosmosContainerSettings responseSettings = containerResponse;
 
-<<<<<<< HEAD
-            Assert.AreEqual(timeToLive.TotalSeconds, responseSettings.DefaultTimeToLive);
+            Assert.AreEqual(timeToLiveInSeconds, responseSettings.DefaultTimeToLive);
 
             CosmosContainerResponse readResponse = await cosmosContainer.ReadAsync();
             Assert.AreEqual(HttpStatusCode.Created, containerResponse.StatusCode);
-            Assert.AreEqual(timeToLive.TotalSeconds, readResponse.Resource.DefaultTimeToLive);
-=======
-            Assert.AreEqual(timeToLiveInSeconds, responseSettings.DefaultTimeToLive);
-
-            CosmosContainerResponse readResponse = await cosmosContainer.ReadAsync();
-            Assert.AreEqual(HttpStatusCode.Created, containerResponse.StatusCode);
             Assert.AreEqual(timeToLiveInSeconds, readResponse.Resource.DefaultTimeToLive);
->>>>>>> f0307f95
 
             JObject itemTest = JObject.FromObject(new { id = Guid.NewGuid().ToString(), users = "testUser42" });
             CosmosItemResponse<JObject> createResponse = await cosmosContainer.Items.CreateItemAsync<JObject>(partitionKey: itemTest["users"].ToString(), item: itemTest);
