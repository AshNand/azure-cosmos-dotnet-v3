﻿//------------------------------------------------------------
// Copyright (c) Microsoft Corporation.  All rights reserved.
//------------------------------------------------------------

namespace Microsoft.Azure.Cosmos.SDK.EmulatorTests
{
    using Microsoft.Azure.Cosmos.Scripts;
    using Microsoft.VisualStudio.TestTools.UnitTesting;
    using System;
    using System.Collections.Generic;
    using System.Linq;
    using System.Net;
    using System.Threading.Tasks;

    [TestClass]
    public sealed class UserDefinedFunctionsTests : BaseCosmosClientHelper
    {
        private CosmosContainerCore container = null;
        private CosmosScripts scripts = null;
        private const string function = @"function(amt) { return amt * 0.05; }";

        [TestInitialize]
        public async Task TestInitialize()
        {
            await base.TestInit();
            string PartitionKey = "/status";
            ContainerResponse response = await this.database.Containers.CreateContainerAsync(
                new CosmosContainerSettings(id: Guid.NewGuid().ToString(), partitionKeyPath: PartitionKey),
                cancellationToken: this.cancellationToken);
            Assert.IsNotNull(response);
            Assert.IsNotNull(response.Container);
            Assert.IsNotNull(response.Resource);
            this.container = (CosmosContainerCore)response;
            this.scripts = this.container.GetScripts();
        }

        [TestCleanup]
        public async Task Cleanup()
        {
            await base.TestCleanup();
        }

        [TestMethod]
        public async Task CRUDTest()
        {
            CosmosUserDefinedFunctionSettings settings = new CosmosUserDefinedFunctionSettings
            {
                Id = Guid.NewGuid().ToString(),
                Body = UserDefinedFunctionsTests.function,
            };

            UserDefinedFunctionResponse response =
                await this.scripts.CreateUserDefinedFunctionAsync(settings);
            double reqeustCharge = response.RequestCharge;
            Assert.IsTrue(reqeustCharge > 0);
            Assert.AreEqual(HttpStatusCode.Created, response.StatusCode);
            UserDefinedFunctionsTests.ValidateUserDefinedFunctionSettings(settings, response);

            response = await this.scripts.ReadUserDefinedFunctionAsync(settings.Id);
            reqeustCharge = response.RequestCharge;
            Assert.IsTrue(reqeustCharge > 0);
            Assert.AreEqual(HttpStatusCode.OK, response.StatusCode);
            UserDefinedFunctionsTests.ValidateUserDefinedFunctionSettings(settings, response);

            CosmosUserDefinedFunctionSettings updatedSettings = response.Resource;
            updatedSettings.Body = @"function(amt) { return amt * 0.42; }";

            UserDefinedFunctionResponse replaceResponse = await this.scripts.ReplaceUserDefinedFunctionAsync(updatedSettings);
            UserDefinedFunctionsTests.ValidateUserDefinedFunctionSettings(updatedSettings, replaceResponse);
            reqeustCharge = replaceResponse.RequestCharge;
            Assert.IsTrue(reqeustCharge > 0);
            Assert.AreEqual(HttpStatusCode.OK, replaceResponse.StatusCode);

            replaceResponse = await this.scripts.DeleteUserDefinedFunctionAsync(settings.Id);
            reqeustCharge = replaceResponse.RequestCharge;
            Assert.IsTrue(reqeustCharge > 0);
            Assert.AreEqual(HttpStatusCode.NoContent, replaceResponse.StatusCode);
        }

        [TestMethod]
        public async Task ValidateUserDefinedFunctionsTest()
        {
            // Prevent failures if previous test did not clean up correctly 
            await this.scripts.DeleteUserDefinedFunctionAsync("calculateTax");

            ToDoActivity item = new ToDoActivity()
            {
                id = Guid.NewGuid().ToString(),
                cost = 9001,
                description = "udf_test_item",
                status = "Done", 
                taskNum = 1
            };

<<<<<<< HEAD
            await this.container.Items.CreateItemAsync<ToDoActivity>(item, new ItemRequestOptions { PartitionKey = item.status });
=======
            await this.container.CreateItemAsync<ToDoActivity>(item.status, item);
>>>>>>> 77d12653

            CosmosUserDefinedFunctionSettings cosmosUserDefinedFunction = await this.scripts.CreateUserDefinedFunctionAsync(
                new CosmosUserDefinedFunctionSettings
                {
                    Id = "calculateTax",
                    Body = @"function(amt) { return amt * 0.05; }"
                });
            
             CosmosSqlQueryDefinition sqlQuery = new CosmosSqlQueryDefinition(
             "SELECT t.id, t.status, t.cost, udf.calculateTax(t.cost) as total FROM toDoActivity t where t.cost > @expensive and t.status = @status")
                 .UseParameter("@expensive", 9000)
                 .UseParameter("@status", "Done");
            
             FeedIterator<dynamic> feedIterator = this.container.CreateItemQuery<dynamic>(
                 sqlQueryDefinition: sqlQuery,
                 partitionKey: "Done");

            HashSet<string> iterIds = new HashSet<string>();
            while (feedIterator.HasMoreResults)
            {
                foreach (var response in await feedIterator.FetchNextSetAsync())
                {
                    Assert.IsTrue(response.cost > 9000);
                    Assert.AreEqual(response.cost * .05, response.total);
                    iterIds.Add(response.id.Value);
                }
            }

            Assert.IsTrue(iterIds.Count > 0);
            Assert.IsTrue(iterIds.Contains(item.id));

            // Delete existing user defined functions.
            await this.scripts.DeleteUserDefinedFunctionAsync(cosmosUserDefinedFunction.Id);
        }

        [TestMethod]
        public async Task UserDefinedFunctionsIteratorTest()
        {
            CosmosUserDefinedFunctionSettings cosmosUserDefinedFunction = await CreateRandomUdf();

            HashSet<string> settings = new HashSet<string>();
            FeedIterator<CosmosUserDefinedFunctionSettings> iter = this.scripts.GetUserDefinedFunctionsIterator(); ;
            while (iter.HasMoreResults)
            {
                foreach (CosmosUserDefinedFunctionSettings storedProcedureSettingsEntry in await iter.FetchNextSetAsync())
                {
                    settings.Add(storedProcedureSettingsEntry.Id);
                }
            }

            Assert.IsTrue(settings.Contains(cosmosUserDefinedFunction.Id), "The iterator did not return the user defined function definition.");

            // Delete existing user defined functions.
            await this.scripts.DeleteUserDefinedFunctionAsync(cosmosUserDefinedFunction.Id);
        }

        private static void ValidateUserDefinedFunctionSettings(CosmosUserDefinedFunctionSettings udfSettings, UserDefinedFunctionResponse cosmosResponse)
        {
            CosmosUserDefinedFunctionSettings settings = cosmosResponse.Resource;
            Assert.AreEqual(udfSettings.Body, settings.Body,
                "User defined function do not match");
            Assert.AreEqual(udfSettings.Id, settings.Id,
                "User defined function id do not match");
            Assert.IsTrue(cosmosResponse.RequestCharge > 0);
            Assert.IsNotNull(cosmosResponse.MaxResourceQuota);
            Assert.IsNotNull(cosmosResponse.CurrentResourceQuotaUsage);
        }

        private async Task<UserDefinedFunctionResponse> CreateRandomUdf()
        {
            string id = Guid.NewGuid().ToString();
            string function = UserDefinedFunctionsTests.function;

            CosmosUserDefinedFunctionSettings settings = new CosmosUserDefinedFunctionSettings
            {
                Id = id,
                Body = function,
            };

            //Create a user defined function 
            UserDefinedFunctionResponse createResponse = await this.scripts.CreateUserDefinedFunctionAsync(
                userDefinedFunctionSettings: settings,
                cancellationToken: this.cancellationToken);

            ValidateUserDefinedFunctionSettings(settings, createResponse);

            return createResponse;
        }

        public class ToDoActivity
        {
            public string id { get; set; }
            public int taskNum { get; set; }
            public double cost { get; set; }
            public string description { get; set; }
            public string status { get; set; }
        }
    }
}<|MERGE_RESOLUTION|>--- conflicted
+++ resolved
@@ -92,11 +92,7 @@
                 taskNum = 1
             };
 
-<<<<<<< HEAD
-            await this.container.Items.CreateItemAsync<ToDoActivity>(item, new ItemRequestOptions { PartitionKey = item.status });
-=======
-            await this.container.CreateItemAsync<ToDoActivity>(item.status, item);
->>>>>>> 77d12653
+            await this.container.CreateItemAsync<ToDoActivity>(item, new ItemRequestOptions { PartitionKey = item.status });
 
             CosmosUserDefinedFunctionSettings cosmosUserDefinedFunction = await this.scripts.CreateUserDefinedFunctionAsync(
                 new CosmosUserDefinedFunctionSettings
