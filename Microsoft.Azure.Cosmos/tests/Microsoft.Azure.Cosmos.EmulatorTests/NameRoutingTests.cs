﻿//------------------------------------------------------------
// Copyright (c) Microsoft Corporation.  All rights reserved.
//------------------------------------------------------------

namespace Microsoft.Azure.Cosmos.SDK.EmulatorTests
{
    using System;
    using System.Collections.Generic;
    using System.Collections.ObjectModel;
    using System.Globalization;
    using System.Linq;
    using System.Net;
    using System.Text;
    using System.Threading;
    using System.Threading.Tasks;
    using Microsoft.Azure.Cosmos.Linq;
    using Microsoft.Azure.Cosmos.Routing;
    using Microsoft.Azure.Cosmos.Scripts;
    using Microsoft.Azure.Cosmos.Services.Management.Tests;
    using Microsoft.Azure.Cosmos.Services.Management.Tests.LinqProviderTests;
    using Microsoft.Azure.Documents;
    using Microsoft.Azure.Documents.Client;
    using Microsoft.Azure.Documents.Collections;
    using Microsoft.Azure.Documents.Routing;
    using Microsoft.VisualStudio.TestTools.UnitTesting;

    [TestClass]
    public class NameRoutingTests
    {

        [TestMethod]
        public async Task NameRoutingSmokeGatewayTest()
        {
            CosmosClient client = TestCommon.CreateCosmosClient(true);

            await SmokeTestForNameAPI(client);
        }

#if DIRECT_MODE
    // DIRECT MODE has ReadFeed issues in the Public emulator

        [TestMethod]
        public void NameRoutingSmokeDirectHttpsTest()
        {
            DocumentClient client;
            client = TestCommon.CreateClient(false, Protocol.Https, 10, ConsistencyLevel.Session);

            this.NameRoutingSmokeTestPrivateAsync(client).Wait();
        }

        [TestMethod]
        public void NameRoutingSmokeDirectTcpTest()
        {
            DocumentClient client;
            client = TestCommon.CreateClient(false, Protocol.Tcp);

            this.NameRoutingSmokeTestPrivateAsync(client).Wait();
        }
#endif
        private async Task NameRoutingSmokeTestPrivateAsync(CosmosClient client)
        {
            try
            {
                await SmokeTestForNameAPI(client);
            }
            catch (AggregateException e)
            {
                Assert.Fail("Caught Exception message: {0}, Exception {1},", e.InnerException.Message, e.InnerException.ToString());
            }
            catch (Exception e)
            {
                Assert.Fail("Caught Exception: {0}, Exception message: {1}", e.GetType().ToString(), e.Message);
            }
        }

        private async Task SmokeTestForNameAPI(CosmosClient client)
        {
            try
            {
                string suffix = Guid.NewGuid().ToString();
                // First to create a ton of named based resource object.
                string databaseId = "SmokeTestForNameAPI" + suffix;
                string collectionId = "collection" + suffix;
                string doc1Id = "document1" + suffix;
                string doc2Id = "document2" + suffix;
                string doc3Id = "document3" + suffix;
                string attachment1Id = "attachment1" + suffix;
                string attachment2Id = "attachment2" + suffix;
                string user1Id = "user1" + suffix;
                string permission1Id = "user1" + suffix;
                string udf1Id = "udf1" + suffix;
                string storedProcedure1Id = "storedProc1" + suffix;
                string trigger1Id = "trigger1" + suffix;
                string conflict1Id = "conflict1" + suffix;

                string resourceRandomId = "randomToDelete" + suffix;
                string resourceRandom2Id = "randomToDelete2" + suffix;

                // Delete database if exist:
                CosmosDatabase databaseToDelete = await client.Databases[databaseId].DeleteAsync();

                //1. Database CRUD
                CosmosDatabase database = await client.Databases.CreateDatabaseAsync(resourceRandomId);
                database = await database.DeleteAsync();

                database = await client.Databases.CreateDatabaseAsync(databaseId);
                database = await database.ReadAsync();

                // database = await client.ReadDatabaseByIdPrivateAsync(databaseId, null);

                //2. DocumentCollection CRUD
                CosmosContainer container = await database.Containers.CreateContainerAsync(resourceRandomId, partitionKeyPath: "/id");
                await container.DeleteAsync();

                container = await database.Containers.CreateContainerAsync(collectionId, partitionKeyPath: "/id");
                container = await container.ReadAsync();

                // read documentCollection feed.
                FeedIterator<CosmosContainerSettings> rr = database.Containers.GetContainersIterator();
                List<CosmosContainerSettings> settings = new List<CosmosContainerSettings>();
                while (rr.HasMoreResults)
                {
                    settings.AddRange(await rr.FetchNextSetAsync());
                }

                Assert.AreEqual(settings.Count, 1);
                Assert.AreEqual(settings.First().Id, collectionId);

                //3. Document CRUD
                Document doc1;
                {
<<<<<<< HEAD
                    doc1 = await container.Items.CreateItemAsync<Document>(item: new Document() { Id = doc1Id }, requestOptions: new ItemRequestOptions { PartitionKey = doc1Id });
                    doc1 = await container.Items.ReadItemAsync<Document>(partitionKey: doc1Id, id: doc1Id);
                    Document doc2 = await container.Items.CreateItemAsync<Document>(item: new Document() { Id = doc2Id }, requestOptions: new ItemRequestOptions { PartitionKey = doc2Id });
                    Document doc3 = await container.Items.CreateItemAsync<Document>(item: new Document() { Id = doc3Id }, requestOptions: new ItemRequestOptions { PartitionKey = doc3Id });
=======
                    doc1 = await container.CreateItemAsync<Document>(partitionKey: doc1Id, item: new Document() { Id = doc1Id });
                    doc1 = await container.ReadItemAsync<Document>(partitionKey: doc1Id, id: doc1Id);
                    Document doc2 = await container.CreateItemAsync<Document>(partitionKey: doc2Id, item: new Document() { Id = doc2Id });
                    Document doc3 = await container.CreateItemAsync<Document>(partitionKey: doc3Id, item: new Document() { Id = doc3Id });
>>>>>>> 77d12653

                    // create conflict document
                    try
                    {
<<<<<<< HEAD
                        Document doc1Conflict = await container.Items.CreateItemAsync<Document>(item: new Document() { Id = doc1Id }, requestOptions: new ItemRequestOptions { PartitionKey = doc1Id });
=======
                        Document doc1Conflict = await container.CreateItemAsync<Document>(partitionKey: doc1Id, item: new Document() { Id = doc1Id });
>>>>>>> 77d12653
                    }
                    catch (CosmosException e)
                    {
                        Assert.AreEqual(e.StatusCode, HttpStatusCode.Conflict, "Must return conflict code");
                    }

                    // 
<<<<<<< HEAD
                    await container.Items.ReplaceItemAsync<dynamic>(id: doc3Id, item: new { id = doc3Id, Description = "test" }, requestOptions: new ItemRequestOptions { PartitionKey = doc3Id });
                    doc3 = await container.Items.DeleteItemAsync<Document>(partitionKey: resourceRandomId, id: resourceRandomId);
=======
                    await container.ReplaceItemAsync<dynamic>(partitionKey: doc3Id, id: doc3Id, item: new { id = doc3Id, Description = "test" });
                    doc3 = await container.DeleteItemAsync<Document>(partitionKey: resourceRandomId, id: resourceRandomId);
>>>>>>> 77d12653

                    // read databaseCollection feed.
                    FeedIterator<dynamic> itemIterator = container.GetItemsIterator<dynamic>();
                    int count = 0;
                    while (itemIterator.HasMoreResults)
                    {
                        FeedResponse<dynamic> items = await itemIterator.FetchNextSetAsync();
                        count += items.Count();
                    }
                    Assert.AreEqual(3, count);

                    // query documents 
                    {
                        bool bFound = false;
                        CosmosSqlQueryDefinition sqlQueryDefinition = new CosmosSqlQueryDefinition("select * from c where c.id = @id").UseParameter("@id", doc1Id);
                        FeedIterator<Document> docServiceQuery = container.CreateItemQuery<Document>(
                            sqlQueryDefinition: sqlQueryDefinition,
                            partitionKey: doc1.Id);
                        while (docServiceQuery.HasMoreResults)
                        {
                            FeedResponse<Document> r = await docServiceQuery.FetchNextSetAsync();
                            if (r.Count() == 1)
                            {
                                bFound = true;
                                Assert.AreEqual(r.First().Id, doc1Id);
                            }
                        }
                        Assert.AreEqual(bFound, true);
                    }
                    //{
                    //    var docQuery = from book in client.CreateDocumentQuery<Document>(UriFactory.CreateDocumentCollectionUri(databaseId, collectionId))
                    //                   where book.Id == doc1Id
                    //                   select book;

                    //    IEnumerable<Document> enums = docQuery.AsEnumerable();
                    //    if (enums.Count() == 0)
                    //    {
                    //        Assert.Fail("Not found the document " + doc1Id);
                    //    }
                    //    else
                    //    {
                    //        Assert.AreEqual(enums.Single().Id, doc1Id);
                    //    }
                    //}
                    //{
                    //    var docQuery = from book in client.CreateDocumentQuery(UriFactory.CreateDocumentCollectionUri(databaseId, collectionId))
                    //                   where book.Id == doc1Id
                    //                   select book;
                    //    IEnumerable<dynamic> enums = docQuery.AsEnumerable();
                    //    if (enums.Count() == 0)
                    //    {
                    //        Assert.Fail("Not found the document " + doc1Id);
                    //    }
                    //    else
                    //    {
                    //        Assert.AreEqual(enums.Single().Id, doc1Id);
                    //    }
                    //}
                }

                //7. Trigger CRUD
                //{
                //    Trigger mytrigger = new Trigger
                //    {
                //        Id = resourceRandomId,
                //        Body = "function() {var x = 10;}",
                //        TriggerType = TriggerType.Pre,
                //        TriggerOperation = TriggerOperation.All
                //    };

                //    Trigger trigger1 = await client.CreateTriggerAsync(UriFactory.CreateDocumentCollectionUri(databaseId, collectionId), mytrigger);
                //    mytrigger.Id = resourceRandom2Id;
                //    trigger1 = await client.ReplaceTriggerAsync(UriFactory.CreateTriggerUri(databaseId, collectionId, resourceRandomId), mytrigger);
                //    trigger1 = await client.DeleteTriggerAsync(UriFactory.CreateTriggerUri(databaseId, collectionId, resourceRandom2Id));

                //    mytrigger.Id = trigger1Id;
                //    trigger1 = await client.CreateTriggerAsync(UriFactory.CreateDocumentCollectionUri(databaseId, collectionId), mytrigger);
                //    trigger1 = await client.ReadTriggerAsync(UriFactory.CreateTriggerUri(databaseId, collectionId, trigger1Id));

                //    // 
                //    // read trigger feed.
                //    DoucmentFeedResponse<Trigger> rr = await client.ReadTriggerFeedAsync(UriFactory.CreateDocumentCollectionUri(databaseId, collectionId));
                //    Assert.AreEqual(rr.Count, 1);

                //    // query documents 
                //    var docQuery = from book in client.CreateTriggerQuery(UriFactory.CreateDocumentCollectionUri(databaseId, collectionId))
                //                   where book.Id == trigger1Id
                //                   select book;
                //    Assert.AreEqual(docQuery.AsEnumerable().Single().Id, trigger1Id);

                //    bool bFound = false;
                //    IDocumentQuery<dynamic> docServiceQuery = client.CreateTriggerQuery(UriFactory.CreateDocumentCollectionUri(databaseId, collectionId),
                //                string.Format("select * from c where c.id = \"{0}\"", trigger1Id.EscapeForSQL())).AsDocumentQuery();
                //    while (docServiceQuery.HasMoreResults)
                //    {
                //        DoucmentFeedResponse<dynamic> r = await docServiceQuery.ExecuteNextAsync();
                //        if (r.Count == 1)
                //        {
                //            bFound = true;
                //            Assert.AreEqual(r.First()["id"].ToString(), trigger1Id);
                //        }
                //    }
                //    Assert.AreEqual(bFound, true);
                //}

                //8. StoredProcedure CRUD
                {
                    StoredProcedure myStoredProcedure = new StoredProcedure
                    {
                        Id = resourceRandomId,
                        Body = "function() {var x = 10;}",
                    };

                    CosmosScripts cosmosScripts = container.GetScripts();

                    CosmosStoredProcedureSettings storedProcedure1 = await cosmosScripts.CreateStoredProcedureAsync(new CosmosStoredProcedureSettings(myStoredProcedure.Id, myStoredProcedure.Body));
                    myStoredProcedure.Body = "function() {var x = 5;}";
                    storedProcedure1 = await cosmosScripts.ReplaceStoredProcedureAsync(new CosmosStoredProcedureSettings(myStoredProcedure.Id, myStoredProcedure.Body));
                    await cosmosScripts.DeleteStoredProcedureAsync(myStoredProcedure.Id);

                    storedProcedure1 = await cosmosScripts.CreateStoredProcedureAsync(new CosmosStoredProcedureSettings(myStoredProcedure.Id, myStoredProcedure.Body));
                    storedProcedure1 = await cosmosScripts.ReadStoredProcedureAsync(myStoredProcedure.Id);

                    // 
                    // read databaseCollection feed.
                    FeedIterator<CosmosStoredProcedureSettings> storedProcedureIter = cosmosScripts.GetStoredProceduresIterator();
                    List<CosmosStoredProcedureSettings> storedProcedures = new List<CosmosStoredProcedureSettings>();
                    while (storedProcedureIter.HasMoreResults)
                    {
                        storedProcedures.AddRange(await storedProcedureIter.FetchNextSetAsync());
                    }

                    Assert.AreEqual(storedProcedures.Count, 1);

                    // query documents 
                    //var docQuery = from book in client.CreateStoredProcedureQuery(UriFactory.CreateDocumentCollectionUri(databaseId, collectionId))
                    //               where book.Id == storedProcedure1Id
                    //               select book;
                    //Assert.AreEqual(docQuery.AsEnumerable().Single().Id, storedProcedure1Id);

                    //bool bFound = false;
                    //IDocumentQuery<dynamic> docServiceQuery = client.CreateStoredProcedureQuery(UriFactory.CreateDocumentCollectionUri(databaseId, collectionId),
                    //            string.Format("select * from c where c.id = \"{0}\"", storedProcedure1Id.EscapeForSQL())).AsDocumentQuery();
                    //while (docServiceQuery.HasMoreResults)
                    //{
                    //    DoucmentFeedResponse<dynamic> r = await docServiceQuery.ExecuteNextAsync();
                    //    if (r.Count == 1)
                    //    {
                    //        bFound = true;
                    //        Assert.AreEqual(r.First()["id"].ToString(), storedProcedure1Id);
                    //    }
                    //}
                    //Assert.AreEqual(bFound, true);
                }

                //9. Udf CRUD
                //{
                //    UserDefinedFunction myudf = new UserDefinedFunction
                //    {
                //        Id = resourceRandomId,
                //        Body = "function() {var x = 10;}",
                //    };

                //    UserDefinedFunction udf1 = await client.CreateUserDefinedFunctionAsync(UriFactory.CreateDocumentCollectionUri(databaseId, collectionId), myudf);
                //    myudf.Id = resourceRandom2Id;
                //    udf1 = await client.ReplaceUserDefinedFunctionAsync(UriFactory.CreateUserDefinedFunctionUri(databaseId, collectionId, resourceRandomId), myudf);
                //    udf1 = await client.DeleteUserDefinedFunctionAsync(UriFactory.CreateUserDefinedFunctionUri(databaseId, collectionId, resourceRandom2Id));

                //    myudf.Id = udf1Id;
                //    udf1 = await client.CreateUserDefinedFunctionAsync(UriFactory.CreateDocumentCollectionUri(databaseId, collectionId), myudf);
                //    udf1 = await client.ReadUserDefinedFunctionAsync(UriFactory.CreateUserDefinedFunctionUri(databaseId, collectionId, udf1Id));

                //    // 
                //    // read UserDefinedFunction feed.
                //    DoucmentFeedResponse<UserDefinedFunction> rr = await client.ReadUserDefinedFunctionFeedAsync(UriFactory.CreateDocumentCollectionUri(databaseId, collectionId));
                //    Assert.AreEqual(rr.Count, 1);

                //    // query UserDefinedFunction 
                //    var docQuery = from book in client.CreateUserDefinedFunctionQuery(UriFactory.CreateDocumentCollectionUri(databaseId, collectionId))
                //                   where book.Id == udf1Id
                //                   select book;
                //    Assert.AreEqual(docQuery.AsEnumerable().Single().Id, udf1Id);

                //    bool bFound = false;
                //    IDocumentQuery<dynamic> docServiceQuery = client.CreateUserDefinedFunctionQuery(UriFactory.CreateDocumentCollectionUri(databaseId, collectionId),
                //                string.Format("select * from c where c.id = \"{0}\"", udf1Id.EscapeForSQL())).AsDocumentQuery();
                //    while (docServiceQuery.HasMoreResults)
                //    {
                //        DoucmentFeedResponse<dynamic> r = await docServiceQuery.ExecuteNextAsync();
                //        if (r.Count == 1)
                //        {
                //            bFound = true;
                //            Assert.AreEqual(r.First()["id"].ToString(), udf1Id);
                //        }
                //    }
                //    Assert.AreEqual(bFound, true);
                //}

                //10. Conflicts CRUD
                //{
                //    Conflict conflict1;
                //    try
                //    {
                //        conflict1 = await client.ReadConflictAsync(UriFactory.CreateConflictUri(databaseId, collectionId, resourceRandom2Id));
                //        Assert.Fail("Should have thrown exception in here");
                //    }
                //    catch (NotFoundException e)
                //    {
                //        Assert.IsNotNull(e.Message);
                //    }
                //    catch (DocumentClientException e)
                //    {
                //        // TODO: Backend return 0 length response back, gateway translate it ServiceUnavailable.
                //        Assert.IsNotNull(e.Message);
                //        Assert.IsNotNull(e.StatusCode == HttpStatusCode.ServiceUnavailable);
                //    }

                //    try
                //    {
                //        conflict1 = await client.DeleteConflictAsync(UriFactory.CreateConflictUri(databaseId, collectionId, resourceRandom2Id));
                //        Assert.Fail("Should have thrown exception in here");
                //    }
                //    catch (NotFoundException e)
                //    {
                //        Assert.IsNotNull(e.Message);
                //    }
                //    catch (DocumentClientException e)
                //    {
                //        // TODO: Backend return 0 length response back, gateway translate it ServiceUnavailable.
                //        Assert.IsNotNull(e.Message);
                //        Assert.IsNotNull(e.StatusCode == HttpStatusCode.ServiceUnavailable);
                //    }

                //    // 
                //    // read conflict feed.
                //    DoucmentFeedResponse<Conflict> rr = await client.ReadConflictFeedAsync(UriFactory.CreateDocumentCollectionUri(databaseId, collectionId));
                //    Assert.AreEqual(rr.Count, 0);

                //    // query conflict 
                //    var docQuery = from book in client.CreateConflictQuery(UriFactory.CreateDocumentCollectionUri(databaseId, collectionId))
                //                   select book;

                //    IDocumentQuery<dynamic> docServiceQuery = client.CreateConflictQuery(UriFactory.CreateDocumentCollectionUri(databaseId, collectionId),
                //                string.Format("select * from c")).AsDocumentQuery();
                //    while (docServiceQuery.HasMoreResults)
                //    {
                //        DoucmentFeedResponse<dynamic> r = await docServiceQuery.ExecuteNextAsync();
                //    }
                //}

                // after all finish, delete the databaseAccount.
                await database.DeleteAsync();

            }
            catch (NotFoundException ex)
            {
                Assert.IsNotNull(ex.Message);
                throw;
            }
        }

        [TestMethod]
        public void ReplaceDocumentWithUri()
        {
            CosmosClient client;

            client = TestCommon.CreateCosmosClient(true);
            this.ReplaceDocumentWithUriPrivateAsync(client).Wait();
#if DIRECT_MODE
            // DIRECT MODE has ReadFeed issues in the Public emulator
            client = TestCommon.CreateClient(false, Protocol.Https);
            this.ReplaceDocumentWithUriPrivateAsync(client).Wait();            

            client = TestCommon.CreateClient(false, Protocol.Tcp);
            this.ReplaceDocumentWithUriPrivateAsync(client).Wait();
#endif
        }

        private async Task ReplaceDocumentWithUriPrivateAsync(CosmosClient client)
        {
            string databaseId = "db_" + Guid.NewGuid().ToString();
            string collectionId = "coll_" + Guid.NewGuid().ToString();

            PartitionKeyDefinition partitionKeyDefinition = new PartitionKeyDefinition { Paths = new System.Collections.ObjectModel.Collection<string>(new[] { "/id" }), Kind = PartitionKind.Hash };
            CosmosContainerSettings containerSetting = new CosmosContainerSettings()
            {
                Id = collectionId,
                PartitionKey = partitionKeyDefinition
            };
            // Create database and create collection
            CosmosDatabase database = await client.Databases.CreateDatabaseAsync(databaseId);
            CosmosContainer collection = await database.Containers.CreateContainerAsync(containerSetting);

            LinqGeneralBaselineTests.Book myDocument = new LinqGeneralBaselineTests.Book();
            myDocument.Id = Guid.NewGuid().ToString();
            myDocument.Title = "My Book"; //Simple Property.
            myDocument.Languages = new LinqGeneralBaselineTests.Language[] { new LinqGeneralBaselineTests.Language { Name = "English", Copyright = "London Publication" }, new LinqGeneralBaselineTests.Language { Name = "French", Copyright = "Paris Publication" } }; //Array Property
            myDocument.Author = new LinqGeneralBaselineTests.Author { Name = "Don", Location = "France" }; //Complex Property
            myDocument.Price = 9.99;

<<<<<<< HEAD
            await collection.Items.CreateItemAsync<LinqGeneralBaselineTests.Book>(myDocument, new ItemRequestOptions { PartitionKey = myDocument.Id });

            myDocument.Title = "My new Book";
            // Testing the ReplaceDocumentAsync API with DocumentUri as the parameter
            ItemResponse<LinqGeneralBaselineTests.Book> replacedDocument = await collection.Items.ReplaceItemAsync<LinqGeneralBaselineTests.Book>(myDocument.Id, myDocument, new ItemRequestOptions { PartitionKey = myDocument.Id });
=======
            await collection.CreateItemAsync<LinqGeneralBaselineTests.Book>(myDocument.Id, myDocument);

            myDocument.Title = "My new Book";
            // Testing the ReplaceDocumentAsync API with DocumentUri as the parameter
            ItemResponse<LinqGeneralBaselineTests.Book> replacedDocument = await collection.ReplaceItemAsync<LinqGeneralBaselineTests.Book>(myDocument.Id, myDocument.Id, myDocument);
>>>>>>> 77d12653

            string sqlQueryText = @"select * from root r where r.title = ""My Book""";
            FeedIterator<LinqGeneralBaselineTests.Book> cosmosResultSet = collection.CreateItemQuery<LinqGeneralBaselineTests.Book>(sqlQueryText: sqlQueryText, maxConcurrency : 1, maxItemCount: 1, requestOptions: new QueryRequestOptions { EnableCrossPartitionQuery = true });
            Assert.AreEqual(0, await GetCountFromIterator(cosmosResultSet), "Query Count doesnt match");

            sqlQueryText = @"select * from root r where r.title = ""My new Book""";
            cosmosResultSet = collection.CreateItemQuery<LinqGeneralBaselineTests.Book>(sqlQueryText: sqlQueryText, maxConcurrency: 1, maxItemCount: 1, requestOptions: new QueryRequestOptions { EnableCrossPartitionQuery = true });
            Assert.AreEqual(1, await GetCountFromIterator(cosmosResultSet), "Query Count doesnt match");

            myDocument.Title = "My old Book";
            // Testing the ReplaceDocumentAsync API with Document SelfLink as the parameter
<<<<<<< HEAD
            await collection.Items.ReplaceItemAsync(myDocument.Id, myDocument, new ItemRequestOptions { PartitionKey = myDocument.Id });
=======
            await collection.ReplaceItemAsync(myDocument.Id, myDocument.Id, myDocument);
>>>>>>> 77d12653

            sqlQueryText = @"select * from root r where r.title = ""My old Book""";
            cosmosResultSet = collection.CreateItemQuery<LinqGeneralBaselineTests.Book>(sqlQueryText: sqlQueryText, maxConcurrency: 1, maxItemCount: 1, requestOptions: new QueryRequestOptions { EnableCrossPartitionQuery = true });
            Assert.AreEqual(1, await GetCountFromIterator(cosmosResultSet), "Query Count doesnt match");
        }

        [TestMethod]
        public async Task CollectionDeleteAndCreateWithSameNameTest()
        {
            // when collection name changes, the collectionName ->Id cache at the gateway need to get invalidated and refreshed.
            // This test is to verify this case is working well.
            DocumentClient client;
            client = TestCommon.CreateClient(true);
            await this.CollectionDeleteAndCreateWithSameNameTestPrivateAsync(client);

#if DIRECT_MODE
            // DIRECT MODE has ReadFeed issues in the Public emulator
            client = TestCommon.CreateClient(false, Protocol.Https);
            await this.CollectionDeleteAndCreateWithSameNameTestPrivateAsync(client);
            

            client = TestCommon.CreateClient(false, Protocol.Tcp);
            await this.CollectionDeleteAndCreateWithSameNameTestPrivateAsync(client);
#endif
        }

        private async Task CollectionDeleteAndCreateWithSameNameTestPrivateAsync(DocumentClient client)
        {
            string suffix = Guid.NewGuid().ToString();
            // First to create a ton of named based resource object.
            string databaseId = "CacheRefreshTest" + suffix;
            string collectionId = "collection" + suffix;
            string userId = "user" + suffix;
            string doc1Id = "document1" + suffix;
            string doc2Id = "document2" + suffix;

            // Create database and create collection
            Database database = await client.CreateDatabaseAsync(new Database() { Id = databaseId });
            DocumentCollection collectionDef = new DocumentCollection()
            {
                Id = collectionId,
                PartitionKey = new PartitionKeyDefinition()
                {
                    Paths = new Collection<string>() { "/id" }
                }
            };
            DocumentCollection coll1 = await TestCommon.CreateCollectionAsync(client, UriFactory.CreateDatabaseUri(databaseId), collectionDef);
            Document doc1 = await client.CreateDocumentAsync(UriFactory.CreateDocumentCollectionUri(databaseId, collectionId), new Document() { Id = doc1Id });
            Document anotherdoc = await client.CreateDocumentAsync(UriFactory.CreateDocumentCollectionUri(databaseId, collectionId), new Document() { Id = doc2Id });

            // doing a read, which cause the gateway has name->Id cache.
            Document docIgnore = await client.ReadDocumentAsync(UriFactory.CreateDocumentUri(databaseId, collectionId, doc1Id), 
                new RequestOptions() { PartitionKey = new PartitionKey(doc1Id) });

            // Now delete the collection:
            DocumentCollection collIgnore = await client.DeleteDocumentCollectionAsync(UriFactory.CreateDocumentCollectionUri(databaseId, collectionId));

            // now re-create the collection (same name, with different Rid)
            DocumentCollection coll2 = await TestCommon.CreateCollectionAsync(client, UriFactory.CreateDatabaseUri(databaseId), collectionDef);
            Assert.AreNotEqual(coll2.ResourceId, coll1.ResourceId);
            Assert.AreEqual(coll2.Id, coll1.Id);

            Document doc2 = await client.CreateDocumentAsync(UriFactory.CreateDocumentCollectionUri(databaseId, collectionId), new Document() { Id = doc1Id });
            Assert.AreNotEqual(doc2.ResourceId, doc1.ResourceId);

            // Read collection, it should succeed:
            DocumentCollection coll2Temp1 = await client.ReadDocumentCollectionAsync(UriFactory.CreateDocumentCollectionUri(databaseId, collectionId));
            Assert.AreEqual(coll2Temp1.ResourceId, coll2.ResourceId);

            Document doc2Temp1 = await client.ReadDocumentAsync(UriFactory.CreateDocumentUri(databaseId, collectionId, doc1Id),
                    new RequestOptions() { PartitionKey = new PartitionKey(doc1Id) });
            Assert.AreEqual(doc2Temp1.ResourceId, doc2.ResourceId);

            //Read Document, it should fail with notFound
            try
            {
                Document doc3 = await client.ReadDocumentAsync(UriFactory.CreateDocumentUri(databaseId, collectionId, doc2Id), 
                    new RequestOptions() { PartitionKey = new PartitionKey(doc1Id) });
                Assert.Fail("Should have thrown exception in here");
            }
            catch (DocumentClientException e)
            {
                Assert.IsNotNull(e.Message);
                Assert.AreEqual(e.StatusCode, HttpStatusCode.NotFound);
            }

            finally
            {
                TestCommon.DeleteAllDatabasesAsync().Wait();
            }
        }

        /// GatewayNameIdCacheRefresh Test sequence:
        /// 1. Create 15 service and only leave 1 available
        //  2. Create follection dbs/foo/collections/foo
        //  3. Do a read which cause the Name-Id cache in collection.
        //  4. Delete dbs/foo/collections/foo
        /// *************With the service address is same:
        //  5. Recreate dbs/foo/collections/foo 
        ///   Cache still works, because all service address are same.
        /// 6. Read dbs/foo/collections/foo is uneventful.
        /// 7. Delete foo
        /// *************With the service address is different, old is served by bar (return InvalidPartition)
        /// 5. Recreate dbs/foo/collections/bar
        /// 6. Delete one server and recreate dbs/foo/collections/foo
        // 7. Do a foo read, which lookup old Rid, and then old Fabricaddress.
        // 8. Call Fabricaddress, backend transport return 410
        // 9. Comeback at GW, do OldRid fabric lookup, NotFoundException.
        // 10. GoneAndRetry: Set name->id cache refresh. 
        // 11. Now it succeed.
        // 12. Delete both foo and bar
        /// *************With the service address is different, old is not served by anybody (return 410)
        /// 5. Recreate dbs/foo/collections/bar
        /// 6. Delete one server and recreate dbs/foo/collections/foo
        /// 7. DeleteBar
        // 7. Do a read, which lookup old Rid, and then old Fabricaddress.
        // 8. Call Fabricaddress, backend transport return 410
        // 9. Comeback at GW, do OldRid fabric lookup, NotFoundException.
        // 10. GoneAndRetry: Set name->id cache refresh. 
        // 11. Now it succeed.
#if DIRECT_MODE
            // DIRECT MODE has ReadFeed issues in the Public emulator

        [TestMethod]
        public void VerifyGatewayNameIdCacheRefreshDirectHttp()
        {
            DocumentClient client = TestCommon.CreateClient(false, Protocol.Https);
            this.VerifyGatewayNameIdCacheRefreshPrivateAsync(client).Wait();
        }

        [TestMethod]
        public void VerifyGatewayNameIdCacheRefreshDirectTcp()
        {
            DocumentClient client = TestCommon.CreateClient(false, Protocol.Tcp);
            this.VerifyGatewayNameIdCacheRefreshPrivateAsync(client).Wait();
        }
#endif
        [TestMethod]
        public void VerifyGatewayNameIdCacheRefreshDirectGateway()
        {
            // This test hits this issue: https://github.com/Azure/azure-documentdb-dotnet/issues/457
            // Ignoring it until this is fixed
            CosmosClient client = TestCommon.CreateCosmosClient(true);
            this.VerifyGatewayNameIdCacheRefreshPrivateAsync(client).Wait();
        }

        enum FabircServiceReuseType
        {
            // recreate the fabric service using same collection name, everything just works.
            BoundToSameName,
            // recreate the fabric service using different collection name, InvalidParitionException
            BoundToDifferentName,
            // Make the original fabric service bindable, --> Real GoneExceptioni.
            Bindable
        }

        enum CallAPIForStaleCacheTest
        {
            Document,
            DocumentCollection,
        }

        private async Task VerifyGatewayNameIdCacheRefreshPrivateAsync(CosmosClient client)
        {
            CosmosDatabase database = null;
            try
            {
                // Create database and create collection
                database = await client.Databases.CreateDatabaseAsync(id : "GatewayNameIdCacheRefresh" + Guid.NewGuid().ToString());

                int collectionsCount = 10;
                Logger.LogLine("Create {0} collections simultaneously.", collectionsCount);
                IList<CosmosContainer> containers = await this.CreateContainerssAsync(database,
                    collectionsCount - 1);

                await UsingSameFabircServiceTestAsync(database, FabircServiceReuseType.BoundToSameName, null, CallAPIForStaleCacheTest.Document);
                await UsingSameFabircServiceTestAsync(database, FabircServiceReuseType.BoundToSameName, null, CallAPIForStaleCacheTest.DocumentCollection);
                await UsingSameFabircServiceTestAsync(database, FabircServiceReuseType.BoundToDifferentName, containers[0], CallAPIForStaleCacheTest.Document);
                await UsingSameFabircServiceTestAsync(database, FabircServiceReuseType.BoundToDifferentName, containers[1], CallAPIForStaleCacheTest.DocumentCollection);
                await UsingSameFabircServiceTestAsync(database, FabircServiceReuseType.Bindable, containers[2], CallAPIForStaleCacheTest.Document);
                await UsingSameFabircServiceTestAsync(database, FabircServiceReuseType.Bindable, containers[3], CallAPIForStaleCacheTest.DocumentCollection);
            }
            finally
            {
                if (database != null)
                {
                    await database.DeleteAsync();
                }
            }
        }

        private async Task UsingSameFabircServiceTestAsync(CosmosDatabase database, FabircServiceReuseType type,
            CosmosContainer collectionToDelete,
            CallAPIForStaleCacheTest eApiTest)
        {
            string suffix = Guid.NewGuid().ToString();
            // First to create a ton of named based resource object.
            string collectionFooId = "collectionFoo" + suffix;
            string collectionBarId = "collectionBar" + suffix;
            string doc1Id = "document1" + suffix;
            PartitionKeyDefinition partitionKeyDefinition = new PartitionKeyDefinition { Paths = new System.Collections.ObjectModel.Collection<string>(new[] { "/pk" }), Kind = PartitionKind.Hash };
            CosmosContainer collFoo = await database.Containers.CreateContainerAsync( new CosmosContainerSettings() { Id = collectionFooId, PartitionKey = partitionKeyDefinition });
            Document documentDefinition = new Document() { Id = doc1Id };
            documentDefinition.SetPropertyValue("pk", "test");
<<<<<<< HEAD
            Document doc1 = await collFoo.Items.CreateItemAsync<Document>(item: documentDefinition, requestOptions: new ItemRequestOptions { PartitionKey = "test" });
=======
            Document doc1 = await collFoo.CreateItemAsync<Document>(partitionKey: "test", item: documentDefinition);
>>>>>>> 77d12653

            RequestOptions requestOptions = new RequestOptions() { PartitionKey = new PartitionKey("test") };
            // doing a read, which cause the gateway has name->Id cache (collectionFooId -> Rid)
            Document docIgnore = await collFoo.ReadItemAsync<Document>(partitionKey: "test", id: doc1Id);

            // Now delete the collection so we have 1 bindable collection left
            //DocumentCollection collIgnore = await client.DeleteDocumentCollectionAsync(UriFactory.CreateDocumentCollectionUri(databaseId, collectionFooId));
            await collFoo.DeleteAsync();

            CosmosContainer collBar = null;
            if (type == FabircServiceReuseType.BoundToSameName)
            {
                // do nothing
            }
            else if (type == FabircServiceReuseType.BoundToDifferentName || type == FabircServiceReuseType.Bindable)
            {
                // Now create collectionBar fist.
                collBar = await database.Containers.CreateContainerAsync( new CosmosContainerSettings() { Id = collectionBarId, PartitionKey = partitionKeyDefinition });
                // delete another random collection so we have 1 bindable collection left
                await collBar.DeleteAsync();
            }

            // Now create collectionFoo second time
            CosmosContainer collFoo2 = await database.Containers.CreateContainerAsync( new CosmosContainerSettings() { Id = collectionFooId, PartitionKey = partitionKeyDefinition });

            if (type == FabircServiceReuseType.Bindable)
            {
                await collBar.DeleteAsync();
            }

            // Now verify the collectionFooId, the cache has collectionFooId -> OldRid cache
            if (eApiTest == CallAPIForStaleCacheTest.DocumentCollection)
            {
                CosmosContainer collFooRead = await collFoo2.ReadAsync();
            }
            else if (eApiTest == CallAPIForStaleCacheTest.Document)
            {
                documentDefinition = new Document() { Id = "docFoo1Id" + suffix };
                documentDefinition.SetPropertyValue("pk", "test");
<<<<<<< HEAD
                Document docFoo1 = await collFoo.Items.CreateItemAsync<Document>(item: documentDefinition, requestOptions: new ItemRequestOptions { PartitionKey = "test" });
                Document docFoo1Back = await collFoo.Items.ReadItemAsync<Document>(partitionKey: "test", id: documentDefinition.Id);
=======
                Document docFoo1 = await collFoo.CreateItemAsync<Document>(partitionKey: "test", item: documentDefinition);
                Document docFoo1Back = await collFoo.ReadItemAsync<Document>(partitionKey: "test", id: documentDefinition.Id);
>>>>>>> 77d12653
            }

            // Now delete the collection foo again
            await collFoo2.DeleteAsync();

            if (type == FabircServiceReuseType.BoundToDifferentName)
            {
                await collBar.DeleteAsync(); ;
            }
        }

        [TestMethod]
        public void VerifyInvalidPartitionException()
        {
            DocumentClient client = TestCommon.CreateClient(true);
            this.VerifyInvalidPartitionExceptionPrivateAsync(client).Wait();
#if DIRECT_MODE
            // DIRECT MODE has ReadFeed issues in the Public emulator
            client = TestCommon.CreateClient(false, Protocol.Https);
            this.VerifyInvalidPartitionExceptionPrivateAsync(client).Wait();

            client = TestCommon.CreateClient(false, Protocol.Tcp);
            this.VerifyInvalidPartitionExceptionPrivateAsync(client).Wait();
#endif
        }

        private async Task VerifyInvalidPartitionExceptionPrivateAsync(DocumentClient client)
        {
            DocumentCollection collection = TestCommon.CreateOrGetDocumentCollection(client);
            await client.CreateDocumentAsync(collection, new Document());
            await client.DeleteDocumentCollectionAsync(collection.SelfLink);

            try
            {
                //Sequence
                // 1. DC -> GW: address resolver to resolve collectionFullName. 
                // 2. GW -> MC: call mc to resolve collectionFullName.
                // 3. MC : return NotFoundException
                await client.ReadDocumentCollectionAsync(collection.AltLink);
            }
            catch (DocumentClientException ex)
            {
                // make sure we throw notFound Exception
                Util.ValidateClientException(ex, HttpStatusCode.NotFound);
                Assert.IsNull(ex.Headers.GetValues(HttpConstants.HttpHeaders.RequestValidationFailure));
            }
        }

        [TestMethod]
        public async Task VerifyInvalidPartitionExceptionWithPopulateQuotaInfo()
        {
            CosmosClient client = TestCommon.CreateCosmosClient(true);
            await this.VerifyInvalidPartitionExceptionWithPopulateQuotaInfo(client);
#if DIRECT_MODE
            // DIRECT MODE has ReadFeed issues in the Public emulator
            client = TestCommon.CreateClient(false, Protocol.Https);
            await this.VerifyInvalidPartitionExceptionWithPopulateQuotaInfo(client);

            client = TestCommon.CreateClient(false, Protocol.Tcp);
            await this.VerifyInvalidPartitionExceptionWithPopulateQuotaInfo(client);
#endif
        }

        private async Task VerifyInvalidPartitionExceptionWithPopulateQuotaInfo(CosmosClient client)
        {
            PartitionKeyDefinition partitionKeyDefinition = new PartitionKeyDefinition { Paths = new System.Collections.ObjectModel.Collection<string>(new[] { "/id" }), Kind = PartitionKind.Hash };
            CosmosContainerSettings containerSetting = new CosmosContainerSettings()
            {
                Id = Guid.NewGuid().ToString(),
                PartitionKey = partitionKeyDefinition
            };

            CosmosDatabase cosmosDatabase = await client.Databases.CreateDatabaseIfNotExistsAsync(Guid.NewGuid().ToString());
            ContainerResponse cosmosContainerResponse = await cosmosDatabase.Containers.CreateContainerAsync(containerSetting);
            Document documentDefinition = new Document { Id = Guid.NewGuid().ToString() };
<<<<<<< HEAD
            await cosmosContainerResponse.Container.Items.CreateItemAsync(documentDefinition, new ItemRequestOptions { PartitionKey = documentDefinition.Id });
=======
            await cosmosContainerResponse.Container.CreateItemAsync(documentDefinition.Id, documentDefinition);
>>>>>>> 77d12653
            await cosmosContainerResponse.Container.DeleteAsync();

            try
            {
                //Sequence
                // 1. DC -> GW: address resolver to resolve collectionFullName. 
                // 2. GW -> MC: call mc to resolve collectionFullName.
                // 3. MC : return NotFoundException
                ContainerResponse containerResponse = await cosmosContainerResponse.Container.ReadAsync(requestOptions: new ContainerRequestOptions { PopulateQuotaInfo = true });
                Assert.IsNull(containerResponse.Resource);
                Assert.AreEqual(containerResponse.StatusCode, HttpStatusCode.NotFound);
                Assert.IsNull(containerResponse.Headers[HttpConstants.HttpHeaders.RequestValidationFailure]);

            }
            catch (CosmosException ex)
            {
                Assert.AreEqual(ex.StatusCode, HttpStatusCode.NotFound);
                string validationFailure;
                ex.TryGetHeader(HttpConstants.HttpHeaders.RequestValidationFailure, out validationFailure);
                Assert.IsNull(validationFailure);
            }
        }

        [TestMethod]
        public void VerifyNameIdCacheTaskReuse()
        {
            CosmosClient client;

            client = TestCommon.CreateCosmosClient(true);
            this.VerifyNameIdCacheTaskReusePrivateAsync(client).Wait();
#if DIRECT_MODE
            // DIRECT MODE has ReadFeed issues in the Public emulator
            client = TestCommon.CreateClient(false, Protocol.Https);
            this.VerifyNameIdCacheTaskReusePrivateAsync(client).Wait();

            client = TestCommon.CreateClient(false, Protocol.Tcp);
            this.VerifyNameIdCacheTaskReusePrivateAsync(client).Wait();
#endif
        }

        private async Task VerifyNameIdCacheTaskReusePrivateAsync(CosmosClient client)
        {
            string suffix = Guid.NewGuid().ToString();
            // First to create a ton of named based resource object.
            string databaseId = "VerifyNameIdCacheTask" + suffix;
            string collectionId = "collection" + suffix;
            string docId = "doc" + suffix;
            // Create database and create collection
            CosmosDatabase database = await client.Databases.CreateDatabaseAsync(databaseId);
            PartitionKeyDefinition partitionKeyDefinition = new PartitionKeyDefinition { Paths = new System.Collections.ObjectModel.Collection<string>(new[] { "/id" }), Kind = PartitionKind.Hash };
            CosmosContainerSettings containerSetting = new CosmosContainerSettings()
            {
                Id = collectionId,
                PartitionKey = partitionKeyDefinition
            };
            CosmosContainer cosmosContainer = await database.Containers.CreateContainerAsync(containerSetting);
            try
            {
                ItemResponse<Document> docIgnore = await cosmosContainer.ReadItemAsync<Document>(docId, docId);
                Assert.IsNull(docIgnore.Resource);
                Assert.AreEqual(docIgnore.StatusCode, HttpStatusCode.NotFound);
            }
            catch (CosmosException e)
            {
                // without client validation.
                Assert.IsNotNull(e.Message);
                Assert.AreEqual(e.StatusCode, HttpStatusCode.NotFound);
            }


<<<<<<< HEAD
            Document doc1 = await cosmosContainer.Items.CreateItemAsync<Document>(new Document() { Id = docId }, new ItemRequestOptions { PartitionKey = docId });
=======
            Document doc1 = await cosmosContainer.CreateItemAsync<Document>(docId, new Document() { Id = docId });
>>>>>>> 77d12653

            Document docIgnore1 = await cosmosContainer.ReadItemAsync<Document>(docId, docId);
        }

        [TestMethod]
        public void CrazyNameTest()
        {
            CosmosClient client;

            client = TestCommon.CreateCosmosClient(true);
            this.CrazyNameTestPrivateAsync(client, true).Wait();

#if DIRECT_MODE
            // DIRECT MODE has ReadFeed issues in the Public emulator

            client = TestCommon.CreateClient(false, Protocol.Https);
            this.CrazyNameTestPrivateAsync(client, false).Wait();

            client = TestCommon.CreateClient(false, Protocol.Tcp);
            this.CrazyNameTestPrivateAsync(client, false, true).Wait(); 
#endif
        }

        private async Task CrazyNameTestPrivateAsync(CosmosClient client, bool useGateway, bool useTcp = false)
        {
            await TestCommon.DeleteAllDatabasesAsync();

            // Try longest name, note if the name is unicode, the number of character available might become less.
            string longestName = "Try longest name 253. At general availability, DocumentDB will be available in three standard performance levels: S1, S2, and S3, Vibhor Kapoor, director of product marketing for Azure, wrote in a blog post today. Collections of data within a DocumentDB database can be assigned to different performance levels, allowing customers to purchase only the performance they need";
            longestName = longestName.Substring(0, 253);
            if (longestName.EndsWith(" "))
            {
                longestName = longestName.Remove(longestName.Length - 1, 1) + "=";
            }

            string allCrazyChars = "“”!@$%^&*()-~`_[]{}|;':,.<>第67届奥斯卡トサカ";

            // Test #1: Try name for only the document resource
            // all following character supported in all transport
            List<string> crazyNameSupportList = new List<string>(new string[]{
                                      "   startwithSpace",
                                      "!@$%^&*()-=",
                                      "~`_[]{}|;':,.<>",
                                      "Contains \" character",
                                      "<>==<<<<<<==",
                                      //Chinese
                                      "第67届奥斯卡颁奖典礼是美国电影艺术与科学学院旨在奖励1994年最优秀电影的一场晚会", 
                                      // Japanese
                                      "トサカハゲミツスイは、スズメ目ミツスイ科に属する鳥類の1種である。", 
                                      // Hindi
                                      "नालापत बालमणि अम्मा भारत से मलयालम भाषा की प्रतिभावान कवयित्रियों में",
                                      // Arabic
                                      "وغالباً ما يعرف اختصاراً باسم إيه سي ميلان أو الميلان فقط، هو نادي كرة قدم إيطالي محترف، تأسس بتاريخ 1", 
                                      // Russian
                                      "Свято-Никольский монастырь (ранее широко известен как Средне-Никольский монастырь)", 
                                      // Korean
                                      "라부아지에의 새로운 연소 이론은 산소와 연관된 여러 가지 반응에 적용되었으며 호흡,",
                                      // Spanish
                                      "La República Soviética Húngara fue un efímero régimen de dictadura del proletariado en Hungría, instaurad",
                                      // Vietnamese
                                      "Mọi người đều có thể biên tập bài ngay lập tức, chỉ cần nhớ vài quy tắc. Có sẵn rất nhiều trang trợ giúp",
                                      // Papua New Guinea Official languages
                                      "ر اچیچا فوجی سمان چکن آلا جہاز اے۔ ایہ 50 سالاں توں ہن تک 50 توں زیادہ دیساں دے ورتن وچ اے۔ اینوں امریکی",
                                      longestName,
                                      allCrazyChars,
                                      "Contains + character",
                        });

            string suffix = Guid.NewGuid().ToString();
            // First to create a ton of named based resource object.
            string databaseId = "CrazyNameTest" + suffix;
            string collectionId = "collection" + suffix;

            CosmosDatabase database = await client.Databases.CreateDatabaseAsync(databaseId);
            PartitionKeyDefinition partitionKeyDefinition = new PartitionKeyDefinition { Paths = new System.Collections.ObjectModel.Collection<string>(new[] { "/pk" }), Kind = PartitionKind.Hash };
            CosmosContainerSettings containerSetting = new CosmosContainerSettings()
            {
                Id = collectionId,
                PartitionKey = partitionKeyDefinition
            };
            CosmosContainer coll1 = await database.Containers.CreateContainerAsync(containerSetting);

            foreach (string documentId in crazyNameSupportList)
            {
                Document documentDefinition = new Document() { Id = documentId };
                documentDefinition.SetPropertyValue("pk", "test");
<<<<<<< HEAD
                Document doc1 = await coll1.Items.CreateItemAsync<Document>(documentDefinition, new ItemRequestOptions { PartitionKey = "test" });
=======
                Document doc1 = await coll1.CreateItemAsync<Document>("test", documentDefinition);
>>>>>>> 77d12653

                // and then read it!
                Document docIgnore = await coll1.ReadItemAsync<Document>("test", documentId, null);
                Assert.AreEqual(docIgnore.Id, documentId);
            }

            await database.DeleteAsync();
            // Test #2: Try name for all resources
            List<string> nameList = new List<string>(new string[]{
                                    longestName,
                                    allCrazyChars,
                                    "Here", // it is special because it is value 3 char offer resouceId,
                                    "bvYI", // another offer resourceId
                        });
            foreach (string crazyName in nameList)
            {
                CosmosDatabase db = await client.Databases.CreateDatabaseAsync(crazyName);
                containerSetting = new CosmosContainerSettings()
                {
                    Id = crazyName,
                    PartitionKey = partitionKeyDefinition
                };
                CosmosContainer coll = await db.Containers.CreateContainerAsync(containerSetting);
                Document documentDefinition = new Document() { Id = crazyName };
                documentDefinition.SetPropertyValue("pk", "test");
<<<<<<< HEAD
                Document doc = await coll.Items.CreateItemAsync<Document>(documentDefinition, new ItemRequestOptions { PartitionKey = "test" });
=======
                Document doc = await coll.CreateItemAsync<Document>("test", documentDefinition);
>>>>>>> 77d12653

                await db.DeleteAsync();
            }

            await TestCommon.DeleteAllDatabasesAsync();
        }


        [TestMethod]
        public void NameRoutingBadUrlTest()
        {
            CosmosClient client;

            client = TestCommon.CreateCosmosClient(true);
            this.NameRoutingBadUrlTestPrivateAsync(client, false).Wait();
#if DIRECT_MODE
            // DIRECT MODE has ReadFeed issues in the Public emulator
            client = TestCommon.CreateClient(false, Protocol.Https);
            this.NameRoutingBadUrlTestPrivateAsync(client, false).Wait();

            client = TestCommon.CreateClient(false, Protocol.Tcp);
            this.NameRoutingBadUrlTestPrivateAsync(client, false, true).Wait();
#endif
        }

        private async Task NameRoutingBadUrlTestPrivateAsync(CosmosClient client, bool bypassClientValidation, bool useTcp = false)
        {
            string suffix = Guid.NewGuid().ToString();
            // First to create a ton of named based resource object.
            string databaseId = $"BadUrlTest" + suffix;
            string collectionId = "collection" + suffix;
            string doc1Id = "document1" + suffix;

            PartitionKeyDefinition partitionKeyDefinition = new PartitionKeyDefinition { Paths = new System.Collections.ObjectModel.Collection<string>(new[] { "/id" }), Kind = PartitionKind.Hash };
            CosmosContainerSettings containerSetting = new CosmosContainerSettings()
            {
                Id = collectionId,
                PartitionKey = partitionKeyDefinition
            };
            // Create database and create collection
            CosmosDatabase database = await client.Databases.CreateDatabaseAsync(databaseId);
            CosmosContainer coll = await database.Containers.CreateContainerAsync(containerSetting);
<<<<<<< HEAD
            Document doc1 = await coll.Items.CreateItemAsync<Document>(new Document { Id = doc1Id }, new ItemRequestOptions { PartitionKey = doc1Id });
=======
            Document doc1 = await coll.CreateItemAsync<Document>(doc1Id, new Document { Id = doc1Id });
>>>>>>> 77d12653

            try
            {
                // the url doesn't conform to the schema at at all.
                ItemResponse<Document> response = await coll.ReadItemAsync<Document>(doc1Id, "dba/what/colltions/abc");
                Assert.IsNull(response.Resource);
                Assert.AreEqual(response.StatusCode, HttpStatusCode.NotFound);
            }
            catch (CosmosException e)
            {
                // without client validation.
                Assert.IsNotNull(e.Message);
                Assert.AreEqual(e.StatusCode, HttpStatusCode.NotFound);
            }

            try
            {
                // the url doesn't conform to the schema at at all.
                ItemResponse<Document> response = await coll.ReadItemAsync<Document>(doc1Id, "dbs/what/colltions/abc");
                Assert.IsNull(response.Resource);
                Assert.AreEqual(response.StatusCode, HttpStatusCode.NotFound);
            }
            catch (CosmosException e)
            {
                Assert.IsNotNull(e.Message);
                Assert.AreEqual(e.StatusCode, HttpStatusCode.NotFound);
            }

            try
            {
                // doing a document read with collection link
                ItemResponse<Document> response = await coll.ReadItemAsync<Document>(doc1Id, UriFactory.CreateDocumentCollectionUri(databaseId, collectionId).ToString());
                Assert.IsNull(response.Resource);
                Assert.AreEqual(response.StatusCode, HttpStatusCode.NotFound);
            }
            catch (CosmosException e)
            {
                Assert.IsNotNull(e.Message);
                Assert.IsTrue(e.StatusCode == HttpStatusCode.BadRequest || e.StatusCode == HttpStatusCode.Unauthorized);
            }

            try
            {
                // doing a collection read with Document link
                ContainerResponse collection1 = await database.Containers[UriFactory.CreateDocumentUri(databaseId, collectionId, doc1Id).ToString()].ReadAsync();
                Assert.IsNull(collection1.Resource);
                Assert.AreEqual(collection1.StatusCode, HttpStatusCode.NotFound);
            }
            catch (CosmosException e)
            {
                Assert.IsNotNull(e.Message);
                Assert.IsTrue(e.StatusCode == HttpStatusCode.BadRequest || e.StatusCode == HttpStatusCode.Unauthorized);
            }
            finally
            {
                await database.DeleteAsync();
            }
        }

        [TestMethod]
        [Ignore] //TODO once V3 SDK have validation on item id, make this test active
        public void VerifyInvalidNameTest()
        {
            CosmosClient client = TestCommon.CreateCosmosClient(true);
            this.VerifyInvalidNameTestPrivateAsync(client).Wait();
#if DIRECT_MODE
            // DIRECT MODE has ReadFeed issues in the Public emulator
            client = TestCommon.CreateClient(false, Protocol.Https);
            this.VerifyInvalidNameTestPrivateAsync(client).Wait();

            client = TestCommon.CreateClient(false, Protocol.Tcp);
            this.VerifyInvalidNameTestPrivateAsync(client).Wait();
#endif

        }

        private async Task VerifyInvalidNameTestPrivateAsync(CosmosClient client)
        {
            try
            {
                CosmosDatabase database = await client.Databases.CreateDatabaseAsync("abcdef=se123");
                Assert.Fail("Should have thrown exception in here");
            }
            catch (CosmosException e)
            {
                Assert.AreEqual(e.StatusCode, HttpStatusCode.BadRequest);
                Assert.IsTrue(e.Message.Contains("contains invalid character"));
            }

            string[] forbiddenCharInNameList = {
                                      "Contains / character",
                                      "Contains # character",
                                      "Contains \\ character",
                                      "Contains ? character",
                                      "endWithSpace  ",
                            };

            string suffix = Guid.NewGuid().ToString();
            // First to create a ton of named based resource object.
            string databaseId = "VerifyInvalidNameTest" + suffix;
            string collectionId = "VerifyInvalidNameTest" + suffix;

            // Create database and create collection
            CosmosDatabase database1 = await client.Databases.CreateDatabaseAsync(databaseId);
            PartitionKeyDefinition partitionKeyDefinition = new PartitionKeyDefinition { Paths = new System.Collections.ObjectModel.Collection<string>(new[] { "/id" }), Kind = PartitionKind.Hash };
            CosmosContainerSettings containerSetting = new CosmosContainerSettings()
            {
                Id = collectionId,
                PartitionKey = partitionKeyDefinition
            };
            CosmosContainer coll1 = await database1.Containers.CreateContainerAsync(containerSetting);

            // create should fail.
            foreach (string resourceName in forbiddenCharInNameList)
            {
                try
                {
<<<<<<< HEAD
                    Document document = await coll1.Items.CreateItemAsync<Document>(new Document() { Id = resourceName }, new ItemRequestOptions { PartitionKey = resourceName });
=======
                    Document document = await coll1.CreateItemAsync<Document>(resourceName, new Document() { Id = resourceName });
>>>>>>> 77d12653
                    Assert.Fail("Should have thrown exception in here");
                }
                catch (ArgumentException e)
                {
                    Assert.IsTrue(e.Message.Contains("invalid character") || e.Message.Contains("end with space"));
                }
            }

            // replace should fail
            Document documentDefinition = new Document() { Id = Guid.NewGuid().ToString() };
<<<<<<< HEAD
            Document documentCreated = await coll1.Items.CreateItemAsync(documentDefinition, new ItemRequestOptions { PartitionKey = documentDefinition.Id });
=======
            Document documentCreated = await coll1.CreateItemAsync(documentDefinition.Id, documentDefinition);
>>>>>>> 77d12653
            foreach (string resourceName in forbiddenCharInNameList)
            {
                try
                {
                    documentCreated.Id = resourceName;
<<<<<<< HEAD
                    Document document = await coll1.Items.ReplaceItemAsync<Document>(documentCreated.Id, documentCreated, new ItemRequestOptions { PartitionKey = documentCreated.Id });
=======
                    Document document = await coll1.ReplaceItemAsync<Document>(documentCreated.Id, documentCreated.Id, documentCreated);
>>>>>>> 77d12653
                    Assert.Fail("Should have thrown exception in here");
                }
                catch (ArgumentException e)
                {
                    Assert.IsTrue(e.Message.Contains("invalid character") || e.Message.Contains("end with space"));
                }
            }
        }

        [TestMethod]
        public void NameParsingTest()
        {
            bool isFeed = false;
            string resourceType;
            string resourceIdorFullName;
            bool isNameBased = false;

            string suffix = Guid.NewGuid().ToString();
            // First to create a ton of named based resource object.
            string databaseId = "database" + suffix;
            string collectionId = "collection" + suffix;
            string doc1Id = "document1" + suffix;
            string doc2Id = "document2" + suffix;
            string doc3Id = "document3" + suffix;
            string attachment1Id = "attachment1" + suffix;
            string attachment2Id = "attachment2" + suffix;
            string user1Id = "user1" + suffix;
            string permission1Id = "user1" + suffix;

            Uri uri = UriFactory.CreateDatabaseUri(databaseId);
            Uri baseuri = new Uri("http://localhost");
            bool tryParse;

            tryParse = PathsHelper.TryParsePathSegments(uri.OriginalString, out isFeed, out resourceType, out resourceIdorFullName, out isNameBased);
            Assert.IsTrue(tryParse);
            Assert.IsTrue(isNameBased);
            Assert.IsFalse(isFeed);
            Assert.IsTrue(resourceType == "dbs");
            Assert.IsTrue(resourceIdorFullName == "dbs/" + databaseId);

            tryParse = PathsHelper.TryParsePathSegments(new Uri(baseuri, uri).PathAndQuery, out isFeed, out resourceType, out resourceIdorFullName, out isNameBased);
            Assert.IsTrue(tryParse);
            Assert.IsTrue(isNameBased);
            Assert.IsFalse(isFeed);
            Assert.IsTrue(resourceType == "dbs");
            Assert.IsTrue(resourceIdorFullName == "dbs/" + databaseId);

            tryParse = PathsHelper.TryParsePathSegments(new Uri(baseuri, uri).AbsolutePath, out isFeed, out resourceType, out resourceIdorFullName, out isNameBased);
            Assert.IsTrue(tryParse);
            Assert.IsTrue(isNameBased);
            Assert.IsFalse(isFeed);
            Assert.IsTrue(resourceType == "dbs");

            // media/xxx is always Id based
            // alEBAMZlTQABAAAAAAAAACnfXFUB (storageIndex = 1) so it is not valid resourceId but a valid mediaId
            tryParse = PathsHelper.TryParsePathSegments(new Uri(baseuri, new Uri("media/alEBAMZlTQABAAAAAAAAACnfXFUB", UriKind.Relative)).AbsolutePath, out isFeed, out resourceType, out resourceIdorFullName, out isNameBased);
            Assert.IsTrue(tryParse);
            Assert.IsFalse(isNameBased);
            Assert.IsFalse(isFeed);
            Assert.IsTrue(resourceType == "media");
            Assert.IsTrue(resourceIdorFullName == "alEBAMZlTQABAAAAAAAAACnfXFUB");

            DocumentServiceRequest request = DocumentServiceRequest.Create(OperationType.Read, ResourceType.Unknown, new Uri("http://localhost/dbs/asdf asfasdf/colls/abcdddwer"), AuthorizationTokenType.PrimaryMasterKey, null);
            Assert.IsFalse(request.IsFeed);
            Assert.IsTrue(request.ResourceType == ResourceType.Collection);
            Assert.IsTrue(request.ResourceAddress == "dbs/asdf asfasdf/colls/abcdddwer");

            request = DocumentServiceRequest.Create(OperationType.ReadFeed, ResourceType.Unknown, new Uri("http://localhost/dbs/asdf asfasdf/colls/abcdddwer/docs"), AuthorizationTokenType.PrimaryMasterKey, null);
            Assert.IsTrue(request.IsFeed);
            Assert.IsTrue(request.ResourceType == ResourceType.Document);
            Assert.IsTrue(request.ResourceAddress == "dbs/asdf asfasdf/colls/abcdddwer");
        }

#if DIRECT_MODE
            // DIRECT MODE has ReadFeed issues in the Public emulator
        [TestMethod]
        [TestCategory("Ignore")]
        public void VerifyMasterNodeThrottlingDirectHttp()
        {
            DocumentClient client = TestCommon.CreateClient(false, Protocol.Https);
            this.VerifyMasterNodeThrottlingPrivateAsync(client).Wait();
        }        

        [TestMethod]
        public void VerifyMasterNodeThrottlingDirectTcp()
        {
            DocumentClient client = TestCommon.CreateClient(false, Protocol.Tcp);
            this.VerifyMasterNodeThrottlingPrivateAsync(client).Wait();
        }
#endif
        [TestMethod]
        public async Task VerifyNameBasedCollectionCRUDOperations()
        {
            CosmosClient client = TestCommon.CreateCosmosClient(true);
            await this.VerifyNameBasedCollectionCRUDOperationsAsync(client);
#if DIRECT_MODE
            // DIRECT MODE has ReadFeed issues in the Public emulator
            client = TestCommon.CreateClient(false, Protocol.Https);
            await this.VerifyNameBasedCollectionCRUDOperationsAsync(client);

            client = TestCommon.CreateClient(false, Protocol.Tcp);
            await this.VerifyNameBasedCollectionCRUDOperationsAsync(client);
#endif
        }

        /// <summary>
        /// Tests that partition key definition cache is refreshed when collection is recreated.
        /// The test just ensures that client retries and completes successfully.
        /// </summary>
        /// <returns></returns>
        [TestMethod]
        public async Task TestPartitionKeyDefinitionOnCollectionRecreate()
        {
            await this.TestPartitionKeyDefinitionOnCollectionRecreate(TestCommon.CreateClient(true));
#if DIRECT_MODE
            // DIRECT MODE has ReadFeed issues in the Public emulator
            await this.TestPartitionKeyDefinitionOnCollectionRecreate(TestCommon.CreateClient(false, protocol: Protocol.Tcp));
            await this.TestPartitionKeyDefinitionOnCollectionRecreate(TestCommon.CreateClient(false, protocol: Protocol.Https));
#endif
        }

        internal async Task TestPartitionKeyDefinitionOnCollectionRecreate(DocumentClient client)
        {
            await TestCommon.DeleteAllDatabasesAsync();
            await client.CreateDatabaseAsync(new Database { Id = "db1" });
            PartitionKeyDefinition partitionKeyDefinition1 = new PartitionKeyDefinition { Paths = new System.Collections.ObjectModel.Collection<string>(new[] { "/field1" }), Kind = PartitionKind.Hash };
            await TestCommon.CreateCollectionAsync(client, "/dbs/db1", new DocumentCollection { Id = "coll1", PartitionKey = partitionKeyDefinition1 });
            Document document1 = new Document { Id = "doc1" };
            document1.SetPropertyValue("field1", 1);
            await client.CreateDocumentAsync("/dbs/db1/colls/coll1", document1);

            DocumentClient otherClient = TestCommon.CreateClient(false);
            await otherClient.DeleteDocumentCollectionAsync("/dbs/db1/colls/coll1");
            PartitionKeyDefinition partitionKeyDefinition2 = new PartitionKeyDefinition { Paths = new System.Collections.ObjectModel.Collection<string>(new[] { "/field2" }), Kind = PartitionKind.Hash };
            await TestCommon.CreateCollectionAsync(otherClient, "/dbs/db1", new DocumentCollection { Id = "coll1", PartitionKey = partitionKeyDefinition2 });

            Document document2 = new Document { Id = "doc1" };
            document2.SetPropertyValue("field2", 1);
            await client.CreateDocumentAsync("/dbs/db1/colls/coll1", document2);
        }

        /// <summary>
        /// Tests that container cache is refreshed when container is recreated.
        /// The test just ensures that client retries and completes successfully.
        /// It verifies case when original and new container have different partition key path.
        /// </summary>
        /// <returns></returns>
        [TestMethod]
        public async Task TestPartitionKeyDefinitionOnContainerRecreateFromDifferentPartitionKeyPath()
        {
            await this.TestPartitionKeyDefinitionOnContainerRecreateFromDifferentPartitionKeyPath(TestCommon.CreateCosmosClient(true));
#if DIRECT_MODE
            // DIRECT MODE has ReadFeed issues in the Public emulator
            await this.TestPartitionKeyDefinitionOnContainerRecreateFromDifferentPartitionKeyPath(TestCommon.CreateClient(false, protocol: Protocol.Tcp));
            await this.TestPartitionKeyDefinitionOnContainerRecreateFromDifferentPartitionKeyPath(TestCommon.CreateClient(false, protocol: Protocol.Https));
#endif
        }

        internal async Task TestPartitionKeyDefinitionOnContainerRecreateFromDifferentPartitionKeyPath(CosmosClient client)
        {
            await TestCommon.DeleteAllDatabasesAsync();
            CosmosDatabase database = null;
            try
            {
                database = await client.Databases.CreateDatabaseAsync("db1");
                PartitionKeyDefinition partitionKeyDefinition1 = new PartitionKeyDefinition { Paths = new System.Collections.ObjectModel.Collection<string>(new[] { "/field1" }), Kind = PartitionKind.Hash };
                CosmosContainer container = await database.Containers.CreateContainerAsync(new CosmosContainerSettings { Id = "coll1", PartitionKey = partitionKeyDefinition1 });
                Document document1 = new Document { Id = "doc1" };
                document1.SetPropertyValue("field1", 1);
<<<<<<< HEAD
                await container.Items.CreateItemAsync(document1, new ItemRequestOptions { PartitionKey = 1 });
=======
                await container.CreateItemAsync(1, document1);
>>>>>>> 77d12653

                CosmosClient otherClient = TestCommon.CreateCosmosClient(false);
                database = otherClient.Databases["db1"];
                container = database.Containers["coll1"];
                await container.DeleteAsync();
                PartitionKeyDefinition partitionKeyDefinition2 = new PartitionKeyDefinition { Paths = new System.Collections.ObjectModel.Collection<string>(new[] { "/field2" }), Kind = PartitionKind.Hash };
                container = await database.Containers.CreateContainerAsync(new CosmosContainerSettings { Id = "coll1", PartitionKey = partitionKeyDefinition2 });

                Document document2 = new Document { Id = "doc1" };
                document2.SetPropertyValue("field2", 1);
                container = client.Databases["db1"].Containers["coll1"];
<<<<<<< HEAD
                await container.Items.CreateItemAsync(document2, new ItemRequestOptions { PartitionKey = 1 });
=======
                await container.CreateItemAsync(1, document2);
>>>>>>> 77d12653
            }
            finally
            {
                if(database != null)
                {
                    await database.DeleteAsync();
                }
            }
        }

        /// <summary>
        /// Tests that collection cache is refreshed when collection is recreated.
        /// The test just ensures that client retries and completes successfully for query - request which doesn't target single partition key.
        /// It verifies case when original collection is not partitioned and new collection is partitioned.
        /// </summary>
        /// <returns></returns>
        [TestMethod]
        [Ignore /* TODO: This tests throws a "The read session is not available for the input session token" */]
        public async Task TestPartitionKeyDefinitionOnCollectionRecreateFromNonPartitionedToPartitionedForQuery()
        {
            await this.TestPartitionKeyDefinitionOnCollectionRecreateFromNonPartitionedToPartitionedForQuery(TestCommon.CreateClient(true));
#if DIRECT_MODE
            // DIRECT MODE has ReadFeed issues in the Public emulator
            await this.TestPartitionKeyDefinitionOnCollectionRecreateFromNonPartitionedToPartitionedForQuery(TestCommon.CreateClient(false, protocol: Protocol.Tcp));
            await this.TestPartitionKeyDefinitionOnCollectionRecreateFromNonPartitionedToPartitionedForQuery(TestCommon.CreateClient(false, protocol: Protocol.Https));
#endif
        }

        internal async Task TestPartitionKeyDefinitionOnCollectionRecreateFromNonPartitionedToPartitionedForQuery(DocumentClient client)
        {
            await TestCommon.DeleteAllDatabasesAsync();
            await client.CreateDatabaseAsync(new Database { Id = "db1" });
            await TestCommon.CreateCollectionAsync(client, "/dbs/db1", new DocumentCollection { Id = "coll1" });
            Document document1 = new Document { Id = "doc1" };
            document1.SetPropertyValue("field1", 1);
            await client.CreateDocumentAsync("/dbs/db1/colls/coll1", document1);
            Assert.AreEqual(1, client.CreateDocumentQuery("/dbs/db1/colls/coll1", "SELECT * FROM c WHERE c.field1 IN (1, 2)", new FeedOptions { EnableCrossPartitionQuery = true }).AsEnumerable().Count());

            DocumentClient otherClient = TestCommon.CreateClient(false);
            await otherClient.DeleteDocumentCollectionAsync("/dbs/db1/colls/coll1");
            PartitionKeyDefinition partitionKeyDefinition2 = new PartitionKeyDefinition { Paths = new System.Collections.ObjectModel.Collection<string>(new[] { "/field2" }), Kind = PartitionKind.Hash };
            DocumentCollection coll = await TestCommon.CreateCollectionAsync(otherClient, "/dbs/db1", new DocumentCollection { Id = "coll1", PartitionKey = partitionKeyDefinition2 }, new RequestOptions { OfferThroughput = 12000 });

            DocumentClient directClient = TestCommon.CreateClient(false);
            string sessionToken1 = (await directClient.CreateDocumentAsync("/dbs/db1/colls/coll1", document1)).SessionToken;
            document1 = new Document { Id = "doc2" };
            document1.SetPropertyValue("field1", 2);
            string sessionToken2 = (await directClient.CreateDocumentAsync("/dbs/db1/colls/coll1", document1)).SessionToken;

            // Both documents are expected to land at the same partition, which is not first one.
            Assert.AreEqual(sessionToken1.Split(':')[0], sessionToken2.Split(':')[0]);
            Range<string> fullRange = new Range<string>(
               PartitionKeyInternal.MinimumInclusiveEffectivePartitionKey,
               PartitionKeyInternal.MaximumExclusiveEffectivePartitionKey,
               true,
               false);

            PartitionKeyRangeCache routingMapProvider = await client.GetPartitionKeyRangeCacheAsync();
            Assert.AreNotEqual(sessionToken1.Split(':')[0], (await routingMapProvider.TryGetOverlappingRangesAsync(coll.ResourceId, fullRange)).First().Id);

            Assert.AreEqual(2, client.CreateDocumentQuery("/dbs/db1/colls/coll1", "SELECT * FROM c WHERE c.field1 IN (1, 2)", new FeedOptions { EnableCrossPartitionQuery = true }).AsEnumerable().Count());

            DocumentClient newClient = TestCommon.CreateClient(false);
            Assert.AreEqual(2, newClient.CreateDocumentQuery("/dbs/db1/colls/coll1", "SELECT * FROM c WHERE c.field1 IN (1, 2)", new FeedOptions { EnableCrossPartitionQuery = true }).AsEnumerable().Count());
        }

        /// <summary>
        /// Tests that collection cache is refreshed when collection is recreated.
        /// For parallel query first request after collection recreated will fail with NotFound, because it doesn't know how to retry.
        /// But consequent queries will succeed.
        /// The test just ensures that client retries and completes successfully for query - request which doesn't target single partition key.
        /// It verifies case when original collection is not partitioned and new collection is partitioned.
        /// </summary>
        /// <returns></returns>
        [TestMethod]
        [Ignore /* TODO: This tests throws a "The read session is not available for the input session token" */]
        public async Task TestPartitionKeyDefinitionOnCollectionRecreateFromNonPartitionedToPartitionedForParallelQuery()
        {
            await this.TestPartitionKeyDefinitionOnCollectionRecreateFromNonPartitionedToPartitionedForParallelQuery(TestCommon.CreateClient(true));
#if DIRECT_MODE
            // DIRECT MODE has ReadFeed issues in the Public emulator
            await this.TestPartitionKeyDefinitionOnCollectionRecreateFromNonPartitionedToPartitionedForParallelQuery(TestCommon.CreateClient(false, protocol: Protocol.Tcp));
            await this.TestPartitionKeyDefinitionOnCollectionRecreateFromNonPartitionedToPartitionedForParallelQuery(TestCommon.CreateClient(false, protocol: Protocol.Https));
#endif
        }

        internal async Task TestPartitionKeyDefinitionOnCollectionRecreateFromNonPartitionedToPartitionedForParallelQuery(DocumentClient client)
        {
            await TestCommon.DeleteAllDatabasesAsync();
            await client.CreateDatabaseAsync(new Database { Id = "db1" });
            await TestCommon.CreateCollectionAsync(client, "/dbs/db1", new DocumentCollection { Id = "coll1" });
            Document document1 = new Document { Id = "doc1" };
            document1.SetPropertyValue("field1", 1);
            await client.CreateDocumentAsync("/dbs/db1/colls/coll1", document1);
            Assert.AreEqual(1, client.CreateDocumentQuery("/dbs/db1/colls/coll1", "SELECT * FROM c WHERE c.field1 IN (1, 2)", new FeedOptions { EnableCrossPartitionQuery = true }).AsEnumerable().Count());

            DocumentClient otherClient = TestCommon.CreateClient(false);
            await otherClient.DeleteDocumentCollectionAsync("/dbs/db1/colls/coll1");
            PartitionKeyDefinition partitionKeyDefinition2 = new PartitionKeyDefinition { Paths = new System.Collections.ObjectModel.Collection<string>(new[] { "/field2" }), Kind = PartitionKind.Hash };
            DocumentCollection coll = await TestCommon.CreateCollectionAsync(otherClient, "/dbs/db1", new DocumentCollection { Id = "coll1", PartitionKey = partitionKeyDefinition2 }, new RequestOptions { OfferThroughput = 12000 });

            DocumentClient directClient = TestCommon.CreateClient(false);
            string sessionToken1 = (await directClient.CreateDocumentAsync("/dbs/db1/colls/coll1", document1)).SessionToken;
            document1 = new Document { Id = "doc2" };
            document1.SetPropertyValue("field1", 2);
            string sessionToken2 = (await directClient.CreateDocumentAsync("/dbs/db1/colls/coll1", document1)).SessionToken;

            // Both documents are expected to land at the same partition, which is not first one.
            Assert.AreEqual(sessionToken1.Split(':')[0], sessionToken2.Split(':')[0]);
            Range<string> fullRange = new Range<string>(
               PartitionKeyInternal.MinimumInclusiveEffectivePartitionKey,
               PartitionKeyInternal.MaximumExclusiveEffectivePartitionKey,
               true,
               false);

            PartitionKeyRangeCache routingMapProvider = await client.GetPartitionKeyRangeCacheAsync();
            Assert.AreNotEqual(sessionToken1.Split(':')[0], (await routingMapProvider.TryGetOverlappingRangesAsync(coll.ResourceId, fullRange)).First().Id);

            Assert.AreEqual(2, client.CreateDocumentQuery("/dbs/db1/colls/coll1", "SELECT * FROM c WHERE c.field1 IN (1, 2)", new FeedOptions { EnableCrossPartitionQuery = true }).AsEnumerable().Count());

            DocumentClient newClient = TestCommon.CreateClient(false);
            Assert.AreEqual(2, newClient.CreateDocumentQuery("/dbs/db1/colls/coll1", "SELECT * FROM c WHERE c.field1 IN (1, 2)", new FeedOptions { EnableCrossPartitionQuery = true }).AsEnumerable().Count());
        }

        /// <summary>
        /// If collection is created with multiple partitions, cross partition query is processing nth partition,
        /// then we create collection with one partition but same name, queyr must fail with NotFound.
        /// </summary>
        /// <returns></returns>
        [Ignore]
        [TestMethod]
        public async Task TestCollectionRecreateFromMultipartitionToSinglePartitionedForQuery()
        {
            await this.TestCollectionRecreateFromMultipartitionToSinglePartitionedForQuery(TestCommon.CreateClient(true));
            await this.TestCollectionRecreateFromMultipartitionToSinglePartitionedForQuery(TestCommon.CreateClient(false, protocol: Protocol.Tcp));
            await this.TestCollectionRecreateFromMultipartitionToSinglePartitionedForQuery(TestCommon.CreateClient(false, protocol: Protocol.Https));
        }

        internal async Task TestCollectionRecreateFromMultipartitionToSinglePartitionedForQuery(DocumentClient client)
        {
            await TestCommon.DeleteAllDatabasesAsync();
            await client.CreateDatabaseAsync(new Database { Id = "db1" });
            PartitionKeyDefinition partitionKeyDefinition1 = new PartitionKeyDefinition { Paths = new System.Collections.ObjectModel.Collection<string>(new[] { "/field2" }) };
            await TestCommon.CreateCollectionAsync(client, "/dbs/db1", new DocumentCollection { Id = "coll1", PartitionKey = partitionKeyDefinition1 }, new RequestOptions { OfferThroughput = 12000 });

            Document document1 = new Document { Id = "doc1" };
            document1.SetPropertyValue("field1", 1);
            await client.CreateDocumentAsync("/dbs/db1/colls/coll1", document1);

            var query = client.CreateDocumentQuery("/dbs/db1/colls/coll1", "SELECT * FROM c", new FeedOptions { EnableCrossPartitionQuery = true }).AsDocumentQuery();
            await query.ExecuteNextAsync();
            await query.ExecuteNextAsync();
            var result = await query.ExecuteNextAsync();
            Assert.AreEqual("2", result.SessionToken.Split(':')[0], result.SessionToken);

            DocumentClient otherClient = TestCommon.CreateClient(false);
            await otherClient.DeleteDocumentCollectionAsync("/dbs/db1/colls/coll1");
            PartitionKeyDefinition partitionKeyDefinition2 = new PartitionKeyDefinition { Paths = new System.Collections.ObjectModel.Collection<string>(new[] { "/field2" }) };
            await TestCommon.CreateCollectionAsync(otherClient, "/dbs/db1", new DocumentCollection { Id = "coll1", PartitionKey = partitionKeyDefinition2 });

            try
            {
                await query.ExecuteNextAsync();
                Assert.Fail("Expected exception");
            }
            catch (DocumentClientException ex)
            {
                Assert.AreEqual(HttpStatusCode.NotFound, ex.StatusCode);
            }
        }

        /// <summary>
        /// Tests that routing to non-existent range throws PartitionKeyRangeGoneException even after collection recreate.
        /// </summary>
        /// <returns></returns>
        [TestMethod]
        public async Task TestRouteToNonExistentRangeAfterCollectionRecreate()
        {
            await this.TestRouteToNonExistentRangeAfterCollectionRecreate(TestCommon.CreateCosmosClient(true));
#if DIRECT_MODE
            // DIRECT MODE has ReadFeed issues in the Public emulator
            await this.TestRouteToNonExistentRangeAfterCollectionRecreate(TestCommon.CreateClient(false, protocol: Protocol.Tcp));
            await this.TestRouteToNonExistentRangeAfterCollectionRecreate(TestCommon.CreateClient(false, protocol: Protocol.Https));
#endif
        }

        internal async Task TestRouteToNonExistentRangeAfterCollectionRecreate(CosmosClient client)
        {
            const int partitionCount = 5;
            const int federationDefaultRUsPerPartition = 6000;
            await TestCommon.DeleteAllDatabasesAsync();
            CosmosDatabase database = null;
            try
            {
                database = await client.Databases.CreateDatabaseAsync("db1");
                PartitionKeyDefinition pKDefinition = new PartitionKeyDefinition { Paths = new System.Collections.ObjectModel.Collection<string>(new[] { "/field1" }), Kind = PartitionKind.Hash };
                CosmosContainer cosmosContainer = await database.Containers.CreateContainerAsync(containerSettings: new CosmosContainerSettings { Id = "coll1", PartitionKey = pKDefinition }, throughput: partitionCount * federationDefaultRUsPerPartition);

                CosmosContainerCore containerCore = (CosmosContainerCore)cosmosContainer;
                CollectionRoutingMap collectionRoutingMap = await containerCore.GetRoutingMapAsync(default(CancellationToken));

                Assert.AreEqual(partitionCount, collectionRoutingMap.OrderedPartitionKeyRanges.Count());
            } finally
            {
                if (database != null)
                {
                    await database.DeleteAsync();
                }
            }

            //PartitionKeyRangeId is not supported reed feed from V3 SDK onwards
            //Document document1 = new Document { Id = "doc1" };
            //document1.SetPropertyValue("field1", 1);
            //await client.CreateDocumentAsync("/dbs/db1/colls/coll1", document1);

            //try
            //{
            //    await client.ReadDocumentFeedAsync("/dbs/db1/colls/coll1", new FeedOptions { PartitionKeyRangeId = "foo" });
            //    Assert.Fail();
            //}
            //catch (DocumentClientException ex)
            //{
            //    Assert.AreEqual(HttpStatusCode.Gone, ex.StatusCode);
            //    Assert.AreEqual(SubStatusCodes.PartitionKeyRangeGone, ex.GetSubStatus());
            //}

            //DocumentClient otherClient = TestCommon.CreateClient(false);
            //await otherClient.DeleteDocumentCollectionAsync("/dbs/db1/colls/coll1");
            //await TestCommon.CreateCollectionAsync(otherClient, "/dbs/db1", new DocumentCollection { Id = "coll1", PartitionKey = partitionKeyDefinition1 });

            //try
            //{
            //    await client.ReadDocumentFeedAsync("/dbs/db1/colls/coll1", new FeedOptions { PartitionKeyRangeId = ranges[ranges.Count - 1].Id });
            //    Assert.Fail();
            //}
            //catch (DocumentClientException ex)
            //{
            //    Assert.AreEqual(HttpStatusCode.Gone, ex.StatusCode);
            //    Assert.AreEqual(SubStatusCodes.PartitionKeyRangeGone, ex.GetSubStatus());
            //}

            //await client.ReadDocumentFeedAsync("/dbs/db1/colls/coll1", new FeedOptions { PartitionKeyRangeId = ranges[0].Id });
        }

        /// <summary>
        /// Tests that routing to non-existent range throws PartitionKeyRangeGoneException even after collection recreate.
        /// </summary>
        /// <returns></returns>
        [TestMethod]
        public async Task TestRouteToExistentRangeAfterCollectionRecreate()
        {
            await this.TestRouteToExistentRangeAfterCollectionRecreate(TestCommon.CreateCosmosClient(true));
#if DIRECT_MODE
            // DIRECT MODE has ReadFeed issues in the Public emulator
            await this.TestRouteToExistentRangeAfterCollectionRecreate(TestCommon.CreateClient(false, protocol: Protocol.Tcp));
            await this.TestRouteToExistentRangeAfterCollectionRecreate(TestCommon.CreateClient(false, protocol: Protocol.Https));
#endif
        }

        internal async Task TestRouteToExistentRangeAfterCollectionRecreate(CosmosClient client)
        {
            const int partitionCount = 5;
            const int federationDefaultRUsPerPartition = 6000;
            await TestCommon.DeleteAllDatabasesAsync();
            CosmosDatabase database = null;
            try
            {
                database = await client.Databases.CreateDatabaseAsync("db1");
                PartitionKeyDefinition pKDefinition = new PartitionKeyDefinition { Paths = new System.Collections.ObjectModel.Collection<string>(new[] { "/field1" }), Kind = PartitionKind.Hash };
                CosmosContainer cosmosContainer = await database.Containers.CreateContainerAsync(containerSettings: new CosmosContainerSettings { Id = "coll1", PartitionKey = pKDefinition }, throughput: partitionCount * federationDefaultRUsPerPartition);

                CosmosContainerCore containerCore = (CosmosContainerCore)cosmosContainer;
                CollectionRoutingMap collectionRoutingMap = await containerCore.GetRoutingMapAsync(default(CancellationToken));

                Assert.AreEqual(partitionCount, collectionRoutingMap.OrderedPartitionKeyRanges.Count());
            }
            finally
            {
                if (database != null)
                {
                    await database.DeleteAsync();
                }
            }
            //PartitionKeyRangeId is not supported reed feed from V3 SDK onwards
            //await client.CreateDatabaseAsync(new Database { Id = "db1" });
            //await TestCommon.CreateCollectionAsync(client, "/dbs/db1", new DocumentCollection { Id = "coll1" });

            //Document document1 = new Document { Id = "doc1" };
            //document1.SetPropertyValue("field1", 1);
            //await client.CreateDocumentAsync("/dbs/db1/colls/coll1", document1);

            //try
            //{
            //    await client.ReadDocumentFeedAsync("/dbs/db1/colls/coll1", new FeedOptions { PartitionKeyRangeId = "4" });
            //    Assert.Fail();
            //}
            //catch (DocumentClientException ex)
            //{
            //    Assert.AreEqual(HttpStatusCode.Gone, ex.StatusCode);
            //    Assert.AreEqual(SubStatusCodes.PartitionKeyRangeGone, ex.GetSubStatus());
            //}

            //DocumentClient otherClient = TestCommon.CreateClient(false);
            //await otherClient.DeleteDocumentCollectionAsync("/dbs/db1/colls/coll1");
            //PartitionKeyDefinition partitionKeyDefinition1 = new PartitionKeyDefinition { Paths = new System.Collections.ObjectModel.Collection<string>(new[] { "/field1" }), Kind = PartitionKind.Hash };
            //DocumentCollection collection = await TestCommon.CreateCollectionAsync(otherClient, "/dbs/db1", new DocumentCollection { Id = "coll1", PartitionKey = partitionKeyDefinition1 }, new RequestOptions { OfferThroughput = 12000 });
            //var partitionKeyRangeCache = await client.GetPartitionKeyRangeCacheAsync();
            //var ranges = await partitionKeyRangeCache.TryGetOverlappingRangesAsync(
            //    collection.ResourceId,
            //    new Range<string>(
            //        PartitionKeyInternal.MinimumInclusiveEffectivePartitionKey,
            //        PartitionKeyInternal.MaximumExclusiveEffectivePartitionKey,
            //        true,
            //        false));

            //Assert.AreEqual(5, ranges.Count());

            //await client.ReadDocumentFeedAsync("/dbs/db1/colls/coll1", new FeedOptions { PartitionKeyRangeId = "4" });
        }

        /// <summary>
        /// Tests that collection cache is refreshed when collection is recreated.
        /// The test just ensures that client retries and completes successfully for query - request which doesn't target single partition key.
        /// It verifies case when original collection is partitioned and new collection is not partitioned.
        /// </summary>
        /// <returns></returns>
        [Ignore]
        [TestMethod]
        public async Task TestPartitionKeyDefinitionOnCollectionRecreateFromPartitionedToNonPartitionedForQuery()
        {
            await this.TestPartitionKeyDefinitionOnCollectionRecreateFromPartitionedToNonPartitionedForQuery(TestCommon.CreateClient(true));
#if DIRECT_MODE
            // DIRECT MODE has ReadFeed issues in the Public emulator
            await this.TestPartitionKeyDefinitionOnCollectionRecreateFromPartitionedToNonPartitionedForQuery(TestCommon.CreateClient(false, protocol: Protocol.Tcp));
            await this.TestPartitionKeyDefinitionOnCollectionRecreateFromPartitionedToNonPartitionedForQuery(TestCommon.CreateClient(false, protocol: Protocol.Https));
#endif
        }

        internal async Task TestPartitionKeyDefinitionOnCollectionRecreateFromPartitionedToNonPartitionedForQuery(DocumentClient client)
        {
            await TestCommon.DeleteAllDatabasesAsync();
            await client.CreateDatabaseAsync(new Database { Id = "db1" });
            PartitionKeyDefinition partitionKeyDefinition1 = new PartitionKeyDefinition { Paths = new System.Collections.ObjectModel.Collection<string>(new[] { "/field1" }), Kind = PartitionKind.Hash };
            await TestCommon.CreateCollectionAsync(client, "/dbs/db1", new DocumentCollection { Id = "coll1", PartitionKey = partitionKeyDefinition1 }, new RequestOptions { OfferThroughput = 12000 });
            Document document1 = new Document { Id = "doc1" };
            document1.SetPropertyValue("field1", 1);
            await client.CreateDocumentAsync("/dbs/db1/colls/coll1", document1);
            Assert.AreEqual(1, client.CreateDocumentQuery("/dbs/db1/colls/coll1", "SELECT * FROM c WHERE c.field1 IN (1, 2)", new FeedOptions { EnableCrossPartitionQuery = true })
            .AsEnumerable()
            .Count());

            DocumentClient otherClient = TestCommon.CreateClient(false);
            await otherClient.DeleteDocumentCollectionAsync("/dbs/db1/colls/coll1");
            await TestCommon.CreateCollectionAsync(otherClient, "/dbs/db1", new DocumentCollection { Id = "coll1" });

            DocumentClient directClient = TestCommon.CreateClient(false);
            await directClient.CreateDocumentAsync("/dbs/db1/colls/coll1", document1);
            document1 = new Document { Id = "doc2" };
            document1.SetPropertyValue("field1", 2);
            await directClient.CreateDocumentAsync("/dbs/db1/colls/coll1", document1);

            //todo:elasticcollections We don't need to set EnableCrosspartitionQuery here, but because it is checked in frontend
            //if cache is stale, it will wrongly classify query as crosspartition.
            client.CreateDocumentQuery("/dbs/db1/colls/coll1", "SELECT * FROM c WHERE c.field1 IN (1, 2)", new FeedOptions { EnableCrossPartitionQuery = true })
                .AsEnumerable()
                .ToList();

            Assert.AreEqual(
                    2, client.CreateDocumentQuery("/dbs/db1/colls/coll1", "SELECT * FROM c WHERE c.field1 IN (1, 2)")
                        .AsEnumerable()
                        .Count());
        }

        /// <summary>
        /// Tests that partition key definition cache is refreshed when container is recreated.
        /// The test just ensures that Gateway successfully creates script when its partitionkeydefinition cache is outdated..
        /// It verifies case when original container and new container have different partition key path.
        /// </summary>
        /// <returns></returns>
        [TestMethod]
        public async Task TestScriptCreateOnContainerRecreateFromDifferentPartitionKeyPath()
        {
            await this.TestScriptCreateOnContainerRecreateFromDifferentPartitionKeyPath(TestCommon.CreateCosmosClient(true));
        }

        internal async Task TestScriptCreateOnContainerRecreateFromDifferentPartitionKeyPath(CosmosClient client)
        {
            await TestCommon.DeleteAllDatabasesAsync();
            CosmosDatabase database = null;
            try
            {
                database = await client.Databases.CreateDatabaseAsync("db1");
                PartitionKeyDefinition partitionKeyDefinition1 = new PartitionKeyDefinition { Paths = new System.Collections.ObjectModel.Collection<string>(new[] { "/field1" }), Kind = PartitionKind.Hash };
                CosmosContainer container = await database.Containers.CreateContainerAsync(new CosmosContainerSettings { Id = "coll1", PartitionKey = partitionKeyDefinition1 });
                Document document1 = new Document { Id = "doc1" };
                document1.SetPropertyValue("field1", 1);
<<<<<<< HEAD
                await container.Items.CreateItemAsync(document1, new ItemRequestOptions { PartitionKey = 1 });
=======
                await container.CreateItemAsync(1, document1);
>>>>>>> 77d12653

                CosmosClient otherClient = TestCommon.CreateCosmosClient(false);
                database = otherClient.Databases["db1"];
                container = database.Containers["coll1"];
                await container.DeleteAsync();
                PartitionKeyDefinition partitionKeyDefinition2 = new PartitionKeyDefinition { Paths = new System.Collections.ObjectModel.Collection<string>(new[] { "/field2" }), Kind = PartitionKind.Hash };
                container = await database.Containers.CreateContainerAsync(new CosmosContainerSettings { Id = "coll1", PartitionKey = partitionKeyDefinition2 });

                container = client.Databases["db1"].Containers["coll1"];
                CosmosScripts scripts = container.GetScripts();
                CosmosStoredProcedureSettings storedProcedure = await scripts.CreateStoredProcedureAsync(new CosmosStoredProcedureSettings("sproc1", "function() {return 1}"));
                for (int i = 0; i < 10; i++)
                {
                    await scripts.ExecuteStoredProcedureAsync<object, object>(partitionKey: i, id: "sproc1", input: null);
                }
            }
            finally
            {
                if (database != null)
                {
                    await database.DeleteAsync();
                }
            }
        }

        private async Task VerifyNameBasedCollectionCRUDOperationsAsync(CosmosClient client)
        {
            try
            {
                await TestCommon.DeleteAllDatabasesAsync();

                // Scenario 1: name based collection read.

                CosmosDatabase database = await client.Databases.CreateDatabaseAsync("ValidateNameBasedCollectionCRUDOperations_DB");
                PartitionKeyDefinition partitionKeyDefinition = new PartitionKeyDefinition { Paths = new System.Collections.ObjectModel.Collection<string>(new[] { "/id" }), Kind = PartitionKind.Hash };
                CosmosContainerSettings containerSetting = new CosmosContainerSettings()
                {
                    Id = "ValidateNameBasedCollectionCRUDOperations_COLL",
                    PartitionKey = partitionKeyDefinition
                };

                CosmosContainer collection = await database.Containers.CreateContainerAsync(containerSetting);
                Uri collectionUri = UriFactory.CreateDocumentCollectionUri(database.Id, collection.Id);

                var payload = new
                {
                    id = "id_" + Guid.NewGuid().ToString(),
                    Author = "Author_" + Guid.NewGuid().ToString(),
                };
<<<<<<< HEAD
                await collection.Items.CreateItemAsync(payload, new ItemRequestOptions { PartitionKey = payload.id });
=======
                await collection.CreateItemAsync(payload.id, payload);
>>>>>>> 77d12653

                // Update collection.
                containerSetting.Id = collection.Id;
                containerSetting.IndexingPolicy.IncludedPaths.Add(new Cosmos.IncludedPath { Path = "/" });
                containerSetting.IndexingPolicy.ExcludedPaths.Add(new Cosmos.ExcludedPath { Path = "/\"Author\"/?" });
                await collection.ReplaceAsync(containerSetting);

                // Read collection.
                ContainerResponse containerResponse = await collection.ReadAsync(requestOptions: new ContainerRequestOptions { PopulateQuotaInfo = true });
                Assert.IsTrue(int.Parse(containerResponse.Headers[HttpConstants.HttpHeaders.CollectionIndexTransformationProgress], CultureInfo.InvariantCulture) >= 0);

                // Delete and re-create the collection with the same name.
                await collection.DeleteAsync();
                collection = await database.Containers.CreateContainerAsync(containerSetting);

                // Read the new collection.
                // The gateway's cache is stale at this point. This test verifies that the gateway should be able to refresh the cache and returns the response.
                containerResponse = await collection.ReadAsync(requestOptions: new ContainerRequestOptions { PopulateQuotaInfo = true });
                Assert.AreEqual(100, int.Parse(containerResponse.Headers[HttpConstants.HttpHeaders.CollectionIndexTransformationProgress], CultureInfo.InvariantCulture));

                // Scenario 2: name based collection put.

                payload = new
                {
                    id = "Id_" + Guid.NewGuid().ToString(),
                    Author = "Author_" + Guid.NewGuid().ToString(),
                };
<<<<<<< HEAD
                await collection.Items.CreateItemAsync(payload, new ItemRequestOptions { PartitionKey = payload.id });
=======
                await collection.CreateItemAsync(payload.id, payload);
>>>>>>> 77d12653

                // Delete and re-create the collection with the same name.
                await collection.DeleteAsync();
                collection = await database.Containers.CreateContainerAsync(containerSetting);

                // Update collection.
                containerSetting = new CosmosContainerSettings()
                {
                    Id = collection.Id,
                    PartitionKey = partitionKeyDefinition
                };
                containerSetting.IndexingPolicy.IncludedPaths.Add(new Cosmos.IncludedPath { Path = "/" });
                containerSetting.IndexingPolicy.ExcludedPaths.Add(new Cosmos.ExcludedPath { Path = "/\"Author\"/?" });
                await collection.ReplaceAsync(containerSetting);
            }
            finally
            {
                TestCommon.DeleteAllDatabasesAsync().Wait();
            }
        }

        /// <summary>
        /// Document client retrieves collection before sending document creation request,
        /// while pre-populates collection cache in gateway.
        /// This method sends document creation request directly, so we can test that collection
        /// cache doesn't issue too many requests.
        /// </summary>
        private async Task<ResourceResponse<Document>> CreateDocumentAsync(
            DocumentClient client,
            string collectionLink,
            Document document)
        {
            using (DocumentServiceRequest request = DocumentServiceRequest.Create(
                OperationType.Create,
                collectionLink,
                document,
                ResourceType.Document,
                AuthorizationTokenType.PrimaryMasterKey,
                new StringKeyValueCollection(),
                SerializationFormattingPolicy.None))
            {
                request.Headers[HttpConstants.HttpHeaders.PartitionKey] = PartitionKeyInternal.Empty.ToJsonString();

                return new ResourceResponse<Document>(await client.CreateAsync(request, null));
            }
        }

        private async Task DeleteAllDatabaseAsync(DocumentClient client)
        {
            IList<Database> databases = TestCommon.RetryRateLimiting(() => TestCommon.ListAll<Database>(client, null));
            Logger.LogLine("Number of database to delete {0}", databases.Count);

            foreach (Database db in databases)
            {
                await client.DeleteDatabaseAsync(db);
            }
        }

        private async Task<T> AsyncRetryRateLimiting<T>(Func<Task<T>> work)
        {
            return await TestCommon.AsyncRetryRateLimiting<T>(work);
        }

        private async Task<IList<CosmosContainer>> CreateContainerssAsync(CosmosDatabase database, int numberOfCollectionsPerDatabase)
        {
            PartitionKeyDefinition partitionKeyDefinition = new PartitionKeyDefinition { Paths = new System.Collections.ObjectModel.Collection<string>(new[] { "/id" }), Kind = PartitionKind.Hash };
            IList<CosmosContainer> cosmosContainers = new List<CosmosContainer>();
            if (numberOfCollectionsPerDatabase > 0)
            {
                for (int i = 0; i < numberOfCollectionsPerDatabase; ++i)
                {
                    cosmosContainers.Add(await AsyncRetryRateLimiting(() => database.Containers.CreateContainerAsync(new CosmosContainerSettings { Id = Guid.NewGuid().ToString(), PartitionKey = partitionKeyDefinition })));
                }
            }
            return cosmosContainers;
        }

        private async Task<int> GetCountFromIterator<T>(FeedIterator<T> iterator)
        {
            int count = 0;
            while (iterator.HasMoreResults)
            {
                FeedResponse<T> countiter = await iterator.FetchNextSetAsync();
                count += countiter.Count();

            }
            return count;
        }
    }
}<|MERGE_RESOLUTION|>--- conflicted
+++ resolved
@@ -129,26 +129,15 @@
                 //3. Document CRUD
                 Document doc1;
                 {
-<<<<<<< HEAD
-                    doc1 = await container.Items.CreateItemAsync<Document>(item: new Document() { Id = doc1Id }, requestOptions: new ItemRequestOptions { PartitionKey = doc1Id });
-                    doc1 = await container.Items.ReadItemAsync<Document>(partitionKey: doc1Id, id: doc1Id);
-                    Document doc2 = await container.Items.CreateItemAsync<Document>(item: new Document() { Id = doc2Id }, requestOptions: new ItemRequestOptions { PartitionKey = doc2Id });
-                    Document doc3 = await container.Items.CreateItemAsync<Document>(item: new Document() { Id = doc3Id }, requestOptions: new ItemRequestOptions { PartitionKey = doc3Id });
-=======
-                    doc1 = await container.CreateItemAsync<Document>(partitionKey: doc1Id, item: new Document() { Id = doc1Id });
+                    doc1 = await container.CreateItemAsync<Document>(item: new Document() { Id = doc1Id }, requestOptions: new ItemRequestOptions { PartitionKey = doc1Id });
                     doc1 = await container.ReadItemAsync<Document>(partitionKey: doc1Id, id: doc1Id);
-                    Document doc2 = await container.CreateItemAsync<Document>(partitionKey: doc2Id, item: new Document() { Id = doc2Id });
-                    Document doc3 = await container.CreateItemAsync<Document>(partitionKey: doc3Id, item: new Document() { Id = doc3Id });
->>>>>>> 77d12653
+                    Document doc2 = await container.CreateItemAsync<Document>(item: new Document() { Id = doc2Id }, requestOptions: new ItemRequestOptions { PartitionKey = doc2Id });
+                    Document doc3 = await container.CreateItemAsync<Document>(item: new Document() { Id = doc3Id }, requestOptions: new ItemRequestOptions { PartitionKey = doc3Id });
 
                     // create conflict document
                     try
                     {
-<<<<<<< HEAD
-                        Document doc1Conflict = await container.Items.CreateItemAsync<Document>(item: new Document() { Id = doc1Id }, requestOptions: new ItemRequestOptions { PartitionKey = doc1Id });
-=======
-                        Document doc1Conflict = await container.CreateItemAsync<Document>(partitionKey: doc1Id, item: new Document() { Id = doc1Id });
->>>>>>> 77d12653
+                        Document doc1Conflict = await container.CreateItemAsync<Document>(item: new Document() { Id = doc1Id }, requestOptions: new ItemRequestOptions { PartitionKey = doc1Id });
                     }
                     catch (CosmosException e)
                     {
@@ -156,13 +145,8 @@
                     }
 
                     // 
-<<<<<<< HEAD
-                    await container.Items.ReplaceItemAsync<dynamic>(id: doc3Id, item: new { id = doc3Id, Description = "test" }, requestOptions: new ItemRequestOptions { PartitionKey = doc3Id });
-                    doc3 = await container.Items.DeleteItemAsync<Document>(partitionKey: resourceRandomId, id: resourceRandomId);
-=======
-                    await container.ReplaceItemAsync<dynamic>(partitionKey: doc3Id, id: doc3Id, item: new { id = doc3Id, Description = "test" });
+                    await container.ReplaceItemAsync<dynamic>(id: doc3Id, item: new { id = doc3Id, Description = "test" }, requestOptions: new ItemRequestOptions { PartitionKey = doc3Id });
                     doc3 = await container.DeleteItemAsync<Document>(partitionKey: resourceRandomId, id: resourceRandomId);
->>>>>>> 77d12653
 
                     // read databaseCollection feed.
                     FeedIterator<dynamic> itemIterator = container.GetItemsIterator<dynamic>();
@@ -463,19 +447,11 @@
             myDocument.Author = new LinqGeneralBaselineTests.Author { Name = "Don", Location = "France" }; //Complex Property
             myDocument.Price = 9.99;
 
-<<<<<<< HEAD
-            await collection.Items.CreateItemAsync<LinqGeneralBaselineTests.Book>(myDocument, new ItemRequestOptions { PartitionKey = myDocument.Id });
+            await collection.CreateItemAsync<LinqGeneralBaselineTests.Book>(myDocument, new ItemRequestOptions { PartitionKey = myDocument.Id });
 
             myDocument.Title = "My new Book";
             // Testing the ReplaceDocumentAsync API with DocumentUri as the parameter
-            ItemResponse<LinqGeneralBaselineTests.Book> replacedDocument = await collection.Items.ReplaceItemAsync<LinqGeneralBaselineTests.Book>(myDocument.Id, myDocument, new ItemRequestOptions { PartitionKey = myDocument.Id });
-=======
-            await collection.CreateItemAsync<LinqGeneralBaselineTests.Book>(myDocument.Id, myDocument);
-
-            myDocument.Title = "My new Book";
-            // Testing the ReplaceDocumentAsync API with DocumentUri as the parameter
-            ItemResponse<LinqGeneralBaselineTests.Book> replacedDocument = await collection.ReplaceItemAsync<LinqGeneralBaselineTests.Book>(myDocument.Id, myDocument.Id, myDocument);
->>>>>>> 77d12653
+            ItemResponse<LinqGeneralBaselineTests.Book> replacedDocument = await collection.ReplaceItemAsync<LinqGeneralBaselineTests.Book>(myDocument.Id, myDocument, new ItemRequestOptions { PartitionKey = myDocument.Id });
 
             string sqlQueryText = @"select * from root r where r.title = ""My Book""";
             FeedIterator<LinqGeneralBaselineTests.Book> cosmosResultSet = collection.CreateItemQuery<LinqGeneralBaselineTests.Book>(sqlQueryText: sqlQueryText, maxConcurrency : 1, maxItemCount: 1, requestOptions: new QueryRequestOptions { EnableCrossPartitionQuery = true });
@@ -487,11 +463,7 @@
 
             myDocument.Title = "My old Book";
             // Testing the ReplaceDocumentAsync API with Document SelfLink as the parameter
-<<<<<<< HEAD
-            await collection.Items.ReplaceItemAsync(myDocument.Id, myDocument, new ItemRequestOptions { PartitionKey = myDocument.Id });
-=======
-            await collection.ReplaceItemAsync(myDocument.Id, myDocument.Id, myDocument);
->>>>>>> 77d12653
+            await collection.ReplaceItemAsync(myDocument.Id, myDocument, new ItemRequestOptions { PartitionKey = myDocument.Id });
 
             sqlQueryText = @"select * from root r where r.title = ""My old Book""";
             cosmosResultSet = collection.CreateItemQuery<LinqGeneralBaselineTests.Book>(sqlQueryText: sqlQueryText, maxConcurrency: 1, maxItemCount: 1, requestOptions: new QueryRequestOptions { EnableCrossPartitionQuery = true });
@@ -696,11 +668,7 @@
             CosmosContainer collFoo = await database.Containers.CreateContainerAsync( new CosmosContainerSettings() { Id = collectionFooId, PartitionKey = partitionKeyDefinition });
             Document documentDefinition = new Document() { Id = doc1Id };
             documentDefinition.SetPropertyValue("pk", "test");
-<<<<<<< HEAD
-            Document doc1 = await collFoo.Items.CreateItemAsync<Document>(item: documentDefinition, requestOptions: new ItemRequestOptions { PartitionKey = "test" });
-=======
-            Document doc1 = await collFoo.CreateItemAsync<Document>(partitionKey: "test", item: documentDefinition);
->>>>>>> 77d12653
+            Document doc1 = await collFoo.CreateItemAsync<Document>(item: documentDefinition, requestOptions: new ItemRequestOptions { PartitionKey = "test" });
 
             RequestOptions requestOptions = new RequestOptions() { PartitionKey = new PartitionKey("test") };
             // doing a read, which cause the gateway has name->Id cache (collectionFooId -> Rid)
@@ -740,13 +708,8 @@
             {
                 documentDefinition = new Document() { Id = "docFoo1Id" + suffix };
                 documentDefinition.SetPropertyValue("pk", "test");
-<<<<<<< HEAD
-                Document docFoo1 = await collFoo.Items.CreateItemAsync<Document>(item: documentDefinition, requestOptions: new ItemRequestOptions { PartitionKey = "test" });
-                Document docFoo1Back = await collFoo.Items.ReadItemAsync<Document>(partitionKey: "test", id: documentDefinition.Id);
-=======
-                Document docFoo1 = await collFoo.CreateItemAsync<Document>(partitionKey: "test", item: documentDefinition);
+                Document docFoo1 = await collFoo.CreateItemAsync<Document>(item: documentDefinition, requestOptions: new ItemRequestOptions { PartitionKey = "test" });
                 Document docFoo1Back = await collFoo.ReadItemAsync<Document>(partitionKey: "test", id: documentDefinition.Id);
->>>>>>> 77d12653
             }
 
             // Now delete the collection foo again
@@ -822,11 +785,7 @@
             CosmosDatabase cosmosDatabase = await client.Databases.CreateDatabaseIfNotExistsAsync(Guid.NewGuid().ToString());
             ContainerResponse cosmosContainerResponse = await cosmosDatabase.Containers.CreateContainerAsync(containerSetting);
             Document documentDefinition = new Document { Id = Guid.NewGuid().ToString() };
-<<<<<<< HEAD
-            await cosmosContainerResponse.Container.Items.CreateItemAsync(documentDefinition, new ItemRequestOptions { PartitionKey = documentDefinition.Id });
-=======
-            await cosmosContainerResponse.Container.CreateItemAsync(documentDefinition.Id, documentDefinition);
->>>>>>> 77d12653
+            await cosmosContainerResponse.Container.CreateItemAsync(documentDefinition, new ItemRequestOptions { PartitionKey = documentDefinition.Id });
             await cosmosContainerResponse.Container.DeleteAsync();
 
             try
@@ -897,11 +856,7 @@
             }
 
 
-<<<<<<< HEAD
-            Document doc1 = await cosmosContainer.Items.CreateItemAsync<Document>(new Document() { Id = docId }, new ItemRequestOptions { PartitionKey = docId });
-=======
-            Document doc1 = await cosmosContainer.CreateItemAsync<Document>(docId, new Document() { Id = docId });
->>>>>>> 77d12653
+            Document doc1 = await cosmosContainer.CreateItemAsync<Document>(new Document() { Id = docId }, new ItemRequestOptions { PartitionKey = docId });
 
             Document docIgnore1 = await cosmosContainer.ReadItemAsync<Document>(docId, docId);
         }
@@ -988,11 +943,7 @@
             {
                 Document documentDefinition = new Document() { Id = documentId };
                 documentDefinition.SetPropertyValue("pk", "test");
-<<<<<<< HEAD
-                Document doc1 = await coll1.Items.CreateItemAsync<Document>(documentDefinition, new ItemRequestOptions { PartitionKey = "test" });
-=======
-                Document doc1 = await coll1.CreateItemAsync<Document>("test", documentDefinition);
->>>>>>> 77d12653
+                Document doc1 = await coll1.CreateItemAsync<Document>(documentDefinition, new ItemRequestOptions { PartitionKey = "test" });
 
                 // and then read it!
                 Document docIgnore = await coll1.ReadItemAsync<Document>("test", documentId, null);
@@ -1018,11 +969,7 @@
                 CosmosContainer coll = await db.Containers.CreateContainerAsync(containerSetting);
                 Document documentDefinition = new Document() { Id = crazyName };
                 documentDefinition.SetPropertyValue("pk", "test");
-<<<<<<< HEAD
-                Document doc = await coll.Items.CreateItemAsync<Document>(documentDefinition, new ItemRequestOptions { PartitionKey = "test" });
-=======
-                Document doc = await coll.CreateItemAsync<Document>("test", documentDefinition);
->>>>>>> 77d12653
+                Document doc = await coll.CreateItemAsync<Document>(documentDefinition, new ItemRequestOptions { PartitionKey = "test" });
 
                 await db.DeleteAsync();
             }
@@ -1065,11 +1012,7 @@
             // Create database and create collection
             CosmosDatabase database = await client.Databases.CreateDatabaseAsync(databaseId);
             CosmosContainer coll = await database.Containers.CreateContainerAsync(containerSetting);
-<<<<<<< HEAD
-            Document doc1 = await coll.Items.CreateItemAsync<Document>(new Document { Id = doc1Id }, new ItemRequestOptions { PartitionKey = doc1Id });
-=======
-            Document doc1 = await coll.CreateItemAsync<Document>(doc1Id, new Document { Id = doc1Id });
->>>>>>> 77d12653
+            Document doc1 = await coll.CreateItemAsync<Document>(new Document { Id = doc1Id }, new ItemRequestOptions { PartitionKey = doc1Id });
 
             try
             {
@@ -1187,11 +1130,7 @@
             {
                 try
                 {
-<<<<<<< HEAD
-                    Document document = await coll1.Items.CreateItemAsync<Document>(new Document() { Id = resourceName }, new ItemRequestOptions { PartitionKey = resourceName });
-=======
-                    Document document = await coll1.CreateItemAsync<Document>(resourceName, new Document() { Id = resourceName });
->>>>>>> 77d12653
+                    Document document = await coll1.CreateItemAsync<Document>(new Document() { Id = resourceName }, new ItemRequestOptions { PartitionKey = resourceName });
                     Assert.Fail("Should have thrown exception in here");
                 }
                 catch (ArgumentException e)
@@ -1202,21 +1141,13 @@
 
             // replace should fail
             Document documentDefinition = new Document() { Id = Guid.NewGuid().ToString() };
-<<<<<<< HEAD
-            Document documentCreated = await coll1.Items.CreateItemAsync(documentDefinition, new ItemRequestOptions { PartitionKey = documentDefinition.Id });
-=======
-            Document documentCreated = await coll1.CreateItemAsync(documentDefinition.Id, documentDefinition);
->>>>>>> 77d12653
+            Document documentCreated = await coll1.CreateItemAsync(documentDefinition, new ItemRequestOptions { PartitionKey = documentDefinition.Id });
             foreach (string resourceName in forbiddenCharInNameList)
             {
                 try
                 {
                     documentCreated.Id = resourceName;
-<<<<<<< HEAD
-                    Document document = await coll1.Items.ReplaceItemAsync<Document>(documentCreated.Id, documentCreated, new ItemRequestOptions { PartitionKey = documentCreated.Id });
-=======
-                    Document document = await coll1.ReplaceItemAsync<Document>(documentCreated.Id, documentCreated.Id, documentCreated);
->>>>>>> 77d12653
+                    Document document = await coll1.ReplaceItemAsync<Document>(documentCreated.Id, documentCreated, new ItemRequestOptions { PartitionKey = documentCreated.Id });
                     Assert.Fail("Should have thrown exception in here");
                 }
                 catch (ArgumentException e)
@@ -1386,11 +1317,7 @@
                 CosmosContainer container = await database.Containers.CreateContainerAsync(new CosmosContainerSettings { Id = "coll1", PartitionKey = partitionKeyDefinition1 });
                 Document document1 = new Document { Id = "doc1" };
                 document1.SetPropertyValue("field1", 1);
-<<<<<<< HEAD
-                await container.Items.CreateItemAsync(document1, new ItemRequestOptions { PartitionKey = 1 });
-=======
-                await container.CreateItemAsync(1, document1);
->>>>>>> 77d12653
+                await container.CreateItemAsync(document1, new ItemRequestOptions { PartitionKey = 1 });
 
                 CosmosClient otherClient = TestCommon.CreateCosmosClient(false);
                 database = otherClient.Databases["db1"];
@@ -1402,11 +1329,7 @@
                 Document document2 = new Document { Id = "doc1" };
                 document2.SetPropertyValue("field2", 1);
                 container = client.Databases["db1"].Containers["coll1"];
-<<<<<<< HEAD
-                await container.Items.CreateItemAsync(document2, new ItemRequestOptions { PartitionKey = 1 });
-=======
-                await container.CreateItemAsync(1, document2);
->>>>>>> 77d12653
+                await container.CreateItemAsync(document2, new ItemRequestOptions { PartitionKey = 1 });
             }
             finally
             {
@@ -1803,11 +1726,7 @@
                 CosmosContainer container = await database.Containers.CreateContainerAsync(new CosmosContainerSettings { Id = "coll1", PartitionKey = partitionKeyDefinition1 });
                 Document document1 = new Document { Id = "doc1" };
                 document1.SetPropertyValue("field1", 1);
-<<<<<<< HEAD
-                await container.Items.CreateItemAsync(document1, new ItemRequestOptions { PartitionKey = 1 });
-=======
-                await container.CreateItemAsync(1, document1);
->>>>>>> 77d12653
+                await container.CreateItemAsync(document1, new ItemRequestOptions { PartitionKey = 1 });
 
                 CosmosClient otherClient = TestCommon.CreateCosmosClient(false);
                 database = otherClient.Databases["db1"];
@@ -1857,11 +1776,7 @@
                     id = "id_" + Guid.NewGuid().ToString(),
                     Author = "Author_" + Guid.NewGuid().ToString(),
                 };
-<<<<<<< HEAD
-                await collection.Items.CreateItemAsync(payload, new ItemRequestOptions { PartitionKey = payload.id });
-=======
-                await collection.CreateItemAsync(payload.id, payload);
->>>>>>> 77d12653
+                await collection.CreateItemAsync(payload, new ItemRequestOptions { PartitionKey = payload.id });
 
                 // Update collection.
                 containerSetting.Id = collection.Id;
@@ -1889,11 +1804,7 @@
                     id = "Id_" + Guid.NewGuid().ToString(),
                     Author = "Author_" + Guid.NewGuid().ToString(),
                 };
-<<<<<<< HEAD
-                await collection.Items.CreateItemAsync(payload, new ItemRequestOptions { PartitionKey = payload.id });
-=======
-                await collection.CreateItemAsync(payload.id, payload);
->>>>>>> 77d12653
+                await collection.CreateItemAsync(payload, new ItemRequestOptions { PartitionKey = payload.id });
 
                 // Delete and re-create the collection with the same name.
                 await collection.DeleteAsync();
