--- conflicted
+++ resolved
@@ -68,11 +68,7 @@
         public async Task CreateDropItemTest()
         {
             ToDoActivity testItem = this.CreateRandomToDoActivity();
-<<<<<<< HEAD
-            ItemResponse<ToDoActivity> response = await this.Container.Items.CreateItemAsync<ToDoActivity>(item: testItem, requestOptions: new ItemRequestOptions { PartitionKey = testItem.status });
-=======
-            ItemResponse<ToDoActivity> response = await this.Container.CreateItemAsync<ToDoActivity>(partitionKey: testItem.status, item: testItem);
->>>>>>> 77d12653
+            ItemResponse<ToDoActivity> response = await this.Container.CreateItemAsync<ToDoActivity>(item: testItem, requestOptions: new ItemRequestOptions { PartitionKey = testItem.status });
             Assert.IsNotNull(response);
             Assert.IsNotNull(response.MaxResourceQuota);
             Assert.IsNotNull(response.CurrentResourceQuotaUsage);
@@ -88,11 +84,7 @@
                 id = Guid.NewGuid().ToString()
             };
 
-<<<<<<< HEAD
-            ItemResponse<dynamic> response = await this.Container.Items.CreateItemAsync<dynamic>(item: testItem, requestOptions: new ItemRequestOptions { PartitionKey = Undefined.Value });
-=======
-            ItemResponse<dynamic> response = await this.Container.CreateItemAsync<dynamic>(partitionKey: Undefined.Value, item: testItem);
->>>>>>> 77d12653
+            ItemResponse<dynamic> response = await this.Container.CreateItemAsync<dynamic>(item: testItem, requestOptions: new ItemRequestOptions { PartitionKey = Undefined.Value });
             Assert.IsNotNull(response);
             Assert.IsNotNull(response.MaxResourceQuota);
             Assert.IsNotNull(response.CurrentResourceQuotaUsage);
@@ -271,11 +263,7 @@
             using (Stream stream = this.jsonSerializer.ToStream<ToDoActivity>(testItem))
             {
                 //Replace a non-existing item. It should fail, and not throw an exception.
-<<<<<<< HEAD
-                using (CosmosResponseMessage response = await this.Container.Items.ReplaceItemStreamAsync(                    
-=======
-                using (CosmosResponseMessage response = await this.Container.ReplaceItemAsStreamAsync(
->>>>>>> 77d12653
+                using (CosmosResponseMessage response = await this.Container.ReplaceItemAsStreamAsync(                    
                     partitionKey: testItem.status,
                     id: testItem.id,
                     streamPayload: stream))
@@ -801,22 +789,13 @@
 
             ItemRequestOptions itemRequestOptions = new ItemRequestOptions()
             {
-<<<<<<< HEAD
-                AccessCondition = accessCondition,
+                IfMatchEtag = Guid.NewGuid().ToString(),
                 PartitionKey = testItem.status
-=======
-                IfMatchEtag = Guid.NewGuid().ToString(),
->>>>>>> 77d12653
             };
 
             try
             {
-<<<<<<< HEAD
-                ItemResponse<ToDoActivity> response = await this.Container.Items.ReplaceItemAsync<ToDoActivity>(                    
-=======
-                ItemResponse<ToDoActivity> response = await this.Container.ReplaceItemAsync<ToDoActivity>(
-                    partitionKey: testItem.status,
->>>>>>> 77d12653
+                ItemResponse<ToDoActivity> response = await this.Container.ReplaceItemAsync<ToDoActivity>(                    
                     id: testItem.id,
                     item: testItem,
                     requestOptions: itemRequestOptions);
@@ -861,17 +840,10 @@
                 Assert.AreEqual(nonPartitionItemId, response.Resource.id);
 
                 //Adding item to fixed container with CosmosContainerSettings.NonePartitionKeyValue.
-<<<<<<< HEAD
-                ToDoActivity itemWithoutPK = CreateRandomToDoActivity();
-                ItemResponse<ToDoActivity> createResponseWithoutPk = await fixedContainer.Items.CreateItemAsync<ToDoActivity>(
+                ToDoActivity itemWithoutPK = this.CreateRandomToDoActivity();
+                ItemResponse<ToDoActivity> createResponseWithoutPk = await fixedContainer.CreateItemAsync<ToDoActivity>(
                  item: itemWithoutPK,
                  requestOptions: new ItemRequestOptions { PartitionKey = CosmosContainerSettings.NonePartitionKeyValue });
-=======
-                ToDoActivity itemWithoutPK = this.CreateRandomToDoActivity();
-                ItemResponse<ToDoActivity> createResponseWithoutPk = await fixedContainer.CreateItemAsync<ToDoActivity>(
-                 partitionKey: CosmosContainerSettings.NonePartitionKeyValue,
-                 item: itemWithoutPK);
->>>>>>> 77d12653
 
                 Assert.IsNotNull(createResponseWithoutPk.Resource);
                 Assert.AreEqual(HttpStatusCode.Created, createResponseWithoutPk.StatusCode);
@@ -879,12 +851,7 @@
 
                 //Updating item on fixed container with CosmosContainerSettings.NonePartitionKeyValue.
                 itemWithoutPK.status = "updatedStatus";
-<<<<<<< HEAD
-                ItemResponse<ToDoActivity> updateResponseWithoutPk = await fixedContainer.Items.ReplaceItemAsync<ToDoActivity>(                 
-=======
-                ItemResponse<ToDoActivity> updateResponseWithoutPk = await fixedContainer.ReplaceItemAsync<ToDoActivity>(
-                 partitionKey: CosmosContainerSettings.NonePartitionKeyValue,
->>>>>>> 77d12653
+                ItemResponse<ToDoActivity> updateResponseWithoutPk = await fixedContainer.ReplaceItemAsync<ToDoActivity>(                 
                  id: itemWithoutPK.id,
                  item: itemWithoutPK,
                  requestOptions: new ItemRequestOptions { PartitionKey = CosmosContainerSettings.NonePartitionKeyValue });
@@ -894,17 +861,10 @@
                 Assert.AreEqual(itemWithoutPK.id, updateResponseWithoutPk.Resource.id);
 
                 //Adding item to fixed container with non-none PK.
-<<<<<<< HEAD
-                ToDoActivityAfterMigration itemWithPK = CreateRandomToDoActivityAfterMigration("TestPk");
-                ItemResponse<ToDoActivityAfterMigration> createResponseWithPk = await fixedContainer.Items.CreateItemAsync<ToDoActivityAfterMigration>(
+                ToDoActivityAfterMigration itemWithPK = this.CreateRandomToDoActivityAfterMigration("TestPk");
+                ItemResponse<ToDoActivityAfterMigration> createResponseWithPk = await fixedContainer.CreateItemAsync<ToDoActivityAfterMigration>(
                  item: itemWithPK,
                  requestOptions: new ItemRequestOptions { PartitionKey = itemWithPK.status });
-=======
-                ToDoActivityAfterMigration itemWithPK = this.CreateRandomToDoActivityAfterMigration("TestPk");
-                ItemResponse<ToDoActivityAfterMigration> createResponseWithPk = await fixedContainer.CreateItemAsync<ToDoActivityAfterMigration>(
-                 partitionKey: itemWithPK.status,
-                 item: itemWithPK);
->>>>>>> 77d12653
 
                 Assert.IsNotNull(createResponseWithPk.Resource);
                 Assert.AreEqual(HttpStatusCode.Created, createResponseWithPk.StatusCode);
@@ -1021,7 +981,6 @@
                         ToDoActivityAfterMigration itemWithPK = new ToDoActivityAfterMigration
                         { id = activity.id, cost = activity.cost, description = activity.description, status = "TestPK", taskNum = activity.taskNum };
                         ItemResponse<ToDoActivityAfterMigration> createResponseWithPk = await fixedContainer.CreateItemAsync<ToDoActivityAfterMigration>(
-                         partitionKey: itemWithPK.status,
                          item: itemWithPK);
                         Assert.AreEqual(HttpStatusCode.Created, createResponseWithPk.StatusCode);
 
@@ -1082,11 +1041,7 @@
 
                     createdList.Add(temp);
 
-<<<<<<< HEAD
-                    await this.Container.Items.CreateItemAsync<ToDoActivity>(item: temp, requestOptions: new ItemRequestOptions { PartitionKey = temp.status });
-=======
-                    await this.Container.CreateItemAsync<ToDoActivity>(partitionKey: temp.status, item: temp);
->>>>>>> 77d12653
+                    await this.Container.CreateItemAsync<ToDoActivity>(item: temp, requestOptions: new ItemRequestOptions { PartitionKey = temp.status });
                 }
             }
 
